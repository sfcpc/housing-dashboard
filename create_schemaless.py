# Lint as: python3
"""Convert departmental data files into a schemaless csv.

If you run this with a PPTS and PTS file specified, it will
dump those into a schemaless csv. If you provide the files
and also set the --diff flag, it will diff against an existing
schemaless csv.
"""

import argparse
from collections import defaultdict
import csv
from csv import DictReader
from datetime import date
import shutil
import sys

from fileutils import open_file

csv.field_size_limit(sys.maxsize)

# Names of departmental data sources.
PPTS = 'ppts'
PTS = 'pts'

foreign_keys = {PPTS: 'record_id', PTS: 'Record ID'}

fields = {
    PPTS: {
        'record_id': 'record_id',
        'record_type': 'record_type',
        'record_type_category': 'record_type_category',
        'record_name': 'name',
        'description': 'description',
        'parent': 'parent',
        'children': 'children',
        'record_status': 'status',
        'date_opened': 'date_opened',
        'date_closed': 'date_closed',
        # Location details
        'address': 'address',
        'the_geom': 'the_geom',

        # Developer and Planner
        'developer_name': 'TODO',
        'planner_name': 'planner_name',
        'planner_email': 'planner_email',
        'planner_phone': 'planner_phone',

        # Child record details
        'incentives': 'TODO',
        'ppa_submitted': 'TODO',
        'ppa_letter_issued': 'TODO',
        'prj_submitted': 'TODO',
        'nia_issued': 'TODO',
        'application_accepted': 'TODO',
        'pcl_issued': 'TODO',
        'project_desc_stable': 'TODO',
        'env_review_type': 'TODO',
        'first_hearing': 'TODO',
        'final_hearing': 'TODO',
        'entitlements_issued': 'TODO',

        # Unit/land use details
        'non_housing_uses': 'TODO',
        'RELATED_BUILDING_PERMIT': 'building_permit_id',
        'LAND_USE_RESIDENTIAL_EXIST': 'residential_sq_ft_existing',
        'LAND_USE_RESIDENTIAL_PROP': 'residential_sq_ft_proposed',
        'LAND_USE_RESIDENTIAL_NET': 'residential_sq_ft_net',
        'ADU': 'is_adu',  # TOOD: Normalize this bool? True == "CHECKED"
        'PRJ_FEATURE_AFFORDABLE_EXIST': 'affordable_units_existing',
        'PRJ_FEATURE_AFFORDABLE_PROP': 'affordable_units_proposed',
        'PRJ_FEATURE_AFFORDABLE_NET': 'affordable_units_net',
        'PRJ_FEATURE_MARKET_RATE_EXIST': 'market_rate_units_existing',
        'PRJ_FEATURE_MARKET_RATE_PROP': 'market_rate_units_proposed',
        'PRJ_FEATURE_MARKET_RATE_NET': 'market_rate_units_net',
        'PRJ_FEATURE_PARKING_EXIST': 'parking_sq_ft_exist',
        'PRJ_FEATURE_PARKING_PROP': 'parking_sq_ft_proposed',
        'PRJ_FEATURE_PARKING_NET': 'parking_sq_ft_net',
        'RESIDENTIAL_STUDIO_EXIST': 'residential_units_studio_existing',
        'RESIDENTIAL_STUDIO_PROP': 'residential_units_studio_proposed',
        'RESIDENTIAL_STUDIO_NET': 'residential_units_studio_net',
        'RESIDENTIAL_1BR_EXIST': 'residential_units_1br_existing',
        'RESIDENTIAL_1BR_PROP': 'residential_units_1br_proposed',
        'RESIDENTIAL_1BR_NET': 'residential_units_1br_net',
        'RESIDENTIAL_2BR_EXIST': 'residential_units_2br_existing',
        'RESIDENTIAL_2BR_PROP': 'residential_units_2br_proposed',
        'RESIDENTIAL_2BR_NET': 'residential_units_2br_net',
        'RESIDENTIAL_3BR_EXIST': 'residential_units_3br_existing',
        'RESIDENTIAL_3BR_PROP': 'residential_units_3br_proposed',
        'RESIDENTIAL_3BR_NET': 'residential_units_3br_net',
        'RESIDENTIAL_ADU_STUDIO_EXIST':
        'residential_units_adu_studio_existing',  # NOQA
        'RESIDENTIAL_ADU_STUDIO_PROP': 'residential_units_adu_studio_proposed',
        'RESIDENTIAL_ADU_STUDIO_NET': 'residential_units_adu_studio_net',
        'RESIDENTIAL_ADU_STUDIO_AREA': 'residential_sq_ft_adu_studio',
        'RESIDENTIAL_ADU_1BR_EXIST': 'residential_units_adu_1br_existing',
        'RESIDENTIAL_ADU_1BR_PROP': 'residential_units_adu_1br_proposed',
        'RESIDENTIAL_ADU_1BR_NET': 'residential_units_adu_1br_net',
        'RESIDENTIAL_ADU_1BR_AREA': 'residential_sq_ft_adu_1br',
        'RESIDENTIAL_ADU_2BR_EXIST': 'residential_units_adu_2br_existing',
        'RESIDENTIAL_ADU_2BR_PROP': 'residential_units_adu_2br_proposed',
        'RESIDENTIAL_ADU_2BR_NET': 'residential_units_adu_2br_net',
        'RESIDENTIAL_ADU_2BR_AREA': 'residential_sq_ft_adu_2br',
        'RESIDENTIAL_ADU_3BR_EXIST': 'residential_units_adu_3br_existing',
        'RESIDENTIAL_ADU_3BR_PROP': 'residential_units_adu_3br_proposed',
        'RESIDENTIAL_ADU_3BR_NET': 'residential_units_adu_3br_net',
        'RESIDENTIAL_ADU_3BR_AREA': 'residential_sq_ft_adu_3br',
        'RESIDENTIAL_SRO_EXIST': 'residential_units_sro_existing',
        'RESIDENTIAL_SRO_PROP': 'residential_units_sro_proposed',
        'RESIDENTIAL_SRO_NET': 'residential_units_sro_net',
        'RESIDENTIAL_MICRO_EXIST': 'residential_units_micro_existing',
        'RESIDENTIAL_MICRO_PROP': 'residential_units_micro_proposed',
        'RESIDENTIAL_MICRO_NET': 'residential_units_micro_net',
    },
    PTS: {
        'Record ID': 'record_id',
        'Permit Number': 'permit_number',
        'Permit Type': 'permit_type',
        'Permit Type Definition': 'permit_type_definition',
        'Permit Creation Date': 'permit_creation_date',
        'Block': 'block',
        'Lot': 'lot',
        'Street Number': 'street_number',
        'Street Number Suffix': 'street_number_suffix',
        'Street Name': 'street_name',
        'Street Name Suffix': 'street_name_suffix',
        'Unit': 'unit',
        'Unit Suffix': 'unit_suffix',
        'Zipcode': 'zipcode',
        'Location': 'location',
        'Supervisor District': 'supervisor_district',
        'Current Status': 'current_status',
        'Current Status Date': 'current_status_date',
        'Filed Date': 'filed_date',
        'Issued Date': 'issued_date',
        'Completed Date': 'completed_date',
        'First Construction Document Date': 'first_construction_document_date',
        'Permit Expiration Date': 'permit_expiration_date',
        'Existing Use': 'existing_use',
        'Proposed Use': 'proposed_use',
        'Existing Units': 'existing_units',
        'Proposed Units': 'proposed_units',
        'Existing Construction Type': 'existing_construction_type',
        'Existing Construction Type Description':
        'existing_construction_type_description',
        'Proposed Construction Type': 'proposed_construction_type',
        'Proposed Construction Type Description':
        'proposed_construction_type_description',
    }
}


<<<<<<< HEAD
def just_dump(ppts_file, outfile, the_date=None):
    with open_file(
            ppts_file, mode='rt', encoding='utf-8', errors='replace') as inf:
        reader = DictReader(inf)
        today = date.today()
        if the_date:
            today = the_date
        with open(outfile, 'w', newline='\n', encoding='utf-8') as outf:
            writer = csv.writer(outf, lineterminator='\n')
            writer.writerow(
                ['fk', 'source', 'last_updated', 'name', 'value'])
            source = 'ppts'
            last_updated = today.isoformat()
            for line in reader:
                fk = line['record_id']
                for (key, val) in line.items():
                    if key not in fields[source]:
                        continue
                    if val:
                        writer.writerow(
                            [fk, source, last_updated,
                             fields[source][key], val.strip()])
=======
def just_dump(sources, outfile):
    with open(outfile, 'w') as outf:
        writer = csv.writer(outf)
        writer.writerow(['fk', 'source', 'last_updated', 'name', 'value'])
        last_updated = date.today().isoformat()

        for source_name, source_file in sources.items():
            with open_file(source_file,
                           mode='rt',
                           encoding='utf-8',
                           errors='replace') as inf:
                reader = DictReader(inf)

                for line in reader:
                    fk = line[foreign_keys[source_name]]

                    for (key, val) in line.items():
                        if key not in fields[source_name]:
                            continue
                        if val:
                            writer.writerow([
                                fk, source_name, last_updated,
                                fields[source_name][key], val
                            ])
>>>>>>> 45e16ec6


def latest_values(schemaless_file):
    """Collapse the schemaless file into the latest values for each record."""
    records = defaultdict(lambda: defaultdict(str))
    with open(schemaless_file, 'r') as inf:
        reader = DictReader(inf)
        for line in reader:
            records[line['fk']][line['name']] = line['value']
    return records


<<<<<<< HEAD
def dump_and_diff(ppts_file, outfile, schemaless_file, the_date=None):
    records = latest_values(schemaless_file)
    print("Loaded %d records" % len(records))

    with open_file(
            ppts_file, mode='rt', encoding='utf-8', errors='replace') as inf:
        reader = DictReader(inf)
        today = date.today()
        if the_date:
            today = the_date
        shutil.copyfile(schemaless_file, outfile)
        with open(outfile, 'a', newline='\n', encoding='utf-8') as outf:
            writer = csv.writer(outf, lineterminator='\n')
            source = 'ppts'
            last_updated = today.isoformat()
            for line in reader:
                fk = line['record_id']
                for (key, val) in line.items():
                    if key not in fields[source]:
                        continue
                    if val and val != records[fk][key]:
                        records[fk][key] = val
                        writer.writerow(
                            [fk, source, last_updated,
                             fields[source][key], val.strip()])
=======
def dump_and_diff(sources, outfile, schemaless_file):
    records = latest_values(schemaless_file)
    print("Loaded %d records" % len(records))

    shutil.copyfile(schemaless_file, outfile)
    with open(outfile, 'a') as outf:
        writer = csv.writer(outf)
        last_updated = date.today().isoformat()

        for source_name, source_file in sources.items():
            with open_file(source_file,
                           mode='rt',
                           encoding='utf-8',
                           errors='replace') as inf:
                reader = DictReader(inf)

                for line in reader:
                    fk = line[foreign_keys[source_name]]
                    for (key, val) in line.items():
                        if key not in fields[source_name]:
                            continue
                        if val and val != records[fk][key]:
                            records[fk][key] = val
                            writer.writerow([
                                fk, source_name, last_updated,
                                fields[source_name][key], val
                            ])
>>>>>>> 45e16ec6


if __name__ == "__main__":
    parser = argparse.ArgumentParser()
    parser.add_argument('ppts_file', help='PPTS file')
    parser.add_argument('pts_file', help='PTS file')
    parser.add_argument('out_file', help='output file for schemaless csv')

    parser.add_argument(
        '--diff',
        help='A schemaless csv generated by this script, to diff against.',
        default='')
    args = parser.parse_args()

    source_map = {PPTS: args.ppts_file, PTS: args.pts_file}

    if not args.diff:
        just_dump(source_map, args.out_file)
    else:
        dump_and_diff(source_map, args.out_file, args.diff)<|MERGE_RESOLUTION|>--- conflicted
+++ resolved
@@ -151,35 +151,13 @@
 }
 
 
-<<<<<<< HEAD
-def just_dump(ppts_file, outfile, the_date=None):
-    with open_file(
-            ppts_file, mode='rt', encoding='utf-8', errors='replace') as inf:
-        reader = DictReader(inf)
-        today = date.today()
-        if the_date:
-            today = the_date
-        with open(outfile, 'w', newline='\n', encoding='utf-8') as outf:
-            writer = csv.writer(outf, lineterminator='\n')
-            writer.writerow(
-                ['fk', 'source', 'last_updated', 'name', 'value'])
-            source = 'ppts'
-            last_updated = today.isoformat()
-            for line in reader:
-                fk = line['record_id']
-                for (key, val) in line.items():
-                    if key not in fields[source]:
-                        continue
-                    if val:
-                        writer.writerow(
-                            [fk, source, last_updated,
-                             fields[source][key], val.strip()])
-=======
-def just_dump(sources, outfile):
-    with open(outfile, 'w') as outf:
+def just_dump(sources, outfile, the_date=None):
+    with open(outfile, 'w', newline='\n', encoding='utf-8') as outf:
         writer = csv.writer(outf)
         writer.writerow(['fk', 'source', 'last_updated', 'name', 'value'])
         last_updated = date.today().isoformat()
+        if the_date:
+            last_updated = the_date.isoformat()
 
         for source_name, source_file in sources.items():
             with open_file(source_file,
@@ -197,9 +175,8 @@
                         if val:
                             writer.writerow([
                                 fk, source_name, last_updated,
-                                fields[source_name][key], val
+                                fields[source_name][key], val.strip()
                             ])
->>>>>>> 45e16ec6
 
 
 def latest_values(schemaless_file):
@@ -212,41 +189,16 @@
     return records
 
 
-<<<<<<< HEAD
-def dump_and_diff(ppts_file, outfile, schemaless_file, the_date=None):
+def dump_and_diff(sources, outfile, schemaless_file, the_date=None):
     records = latest_values(schemaless_file)
     print("Loaded %d records" % len(records))
 
-    with open_file(
-            ppts_file, mode='rt', encoding='utf-8', errors='replace') as inf:
-        reader = DictReader(inf)
-        today = date.today()
-        if the_date:
-            today = the_date
-        shutil.copyfile(schemaless_file, outfile)
-        with open(outfile, 'a', newline='\n', encoding='utf-8') as outf:
-            writer = csv.writer(outf, lineterminator='\n')
-            source = 'ppts'
-            last_updated = today.isoformat()
-            for line in reader:
-                fk = line['record_id']
-                for (key, val) in line.items():
-                    if key not in fields[source]:
-                        continue
-                    if val and val != records[fk][key]:
-                        records[fk][key] = val
-                        writer.writerow(
-                            [fk, source, last_updated,
-                             fields[source][key], val.strip()])
-=======
-def dump_and_diff(sources, outfile, schemaless_file):
-    records = latest_values(schemaless_file)
-    print("Loaded %d records" % len(records))
-
     shutil.copyfile(schemaless_file, outfile)
-    with open(outfile, 'a') as outf:
+    with open(outfile, 'a', newline='\n', encoding='utf-8') as outf:
         writer = csv.writer(outf)
         last_updated = date.today().isoformat()
+        if the_date:
+            last_updated = the_date.isoformat()
 
         for source_name, source_file in sources.items():
             with open_file(source_file,
@@ -266,7 +218,6 @@
                                 fk, source_name, last_updated,
                                 fields[source_name][key], val
                             ])
->>>>>>> 45e16ec6
 
 
 if __name__ == "__main__":
