--- conflicted
+++ resolved
@@ -432,50 +432,21 @@
 
 
 # Tests below use the data in the 'testdata' directory
-<<<<<<< HEAD
 def test_1950_mission_records_linked():
     rg = RecordGraph.from_files(
         'testdata/schemaless-one.csv',
         'testdata/uuid-map-one.csv')
 
     verify_records_linked(rg, [
-        'ppts_2016-001514PRJ',
-        'ppts_2016-001514PPA',
-        'ppts_2016-001514CUA',
-        'ppts_2016-001514ENV',
-=======
-def test_planning_child_1950_mission():
-    # All children of 1950 Mission's PRJ should be accounted for
-    prj_fk = 'planning_2016-001514PRJ'
-    expected_planning_children = [
+        'planning_2016-001514PRJ'
         'planning_2016-001514PPA',
         'planning_2016-001514CUA',
         'planning_2016-001514ENV',
         'planning_2016-001514MCM',
-    ]
-    expected_pts_children = [
->>>>>>> db342860
         'pts_1438278158065',
         'mohcd_pipeline_2013-046',
-<<<<<<< HEAD
-        'permit_addenda_summary_201609218371',
+        'permit_addenda_summary_201609218371'
     ])
-=======
-    ]
-    rg = RecordGraph.from_files(
-        'testdata/schemaless-one.csv',
-        'testdata/uuid-map-one.csv')
-
-    # Verify that the PRJ has the expected children
-    verify_valid_children(rg, prj_fk, expected_planning_children
-                          + expected_pts_children
-                          + expected_mohcd_children)
-
-    # Verify that the building permit has the expected
-    # child addenda.
-    verify_valid_children(rg, 'pts_1438278158065',
-                          ['permit_addenda_summary_201609218371'])
->>>>>>> db342860
 
 
 def test_planning_child_1950_mission_just_parent():
@@ -503,8 +474,7 @@
     verify_records_linked(rg, pts_records)
 
 
-<<<<<<< HEAD
-def test_link_pts_group_without_ppts():
+def test_link_pts_group_without_planning():
     # The following pts records have the same 'mapblklot', 'filed_date', and
     # 'proposed_use', and therefore belong to the same grouping. Thus, they
     # must all be assigned the same UUID.
@@ -516,19 +486,11 @@
         'pts_1572996516074',  # permit no: 201910225153
         'pts_1573002516074',  # permit no: 201910225154
         'pts_1573004516074',  # permit no: 201910225155
-=======
-def test_link_pts_to_planning_records():
-    prj_fk = 'planning_2017-007883PRJ'
-    expected_pts_children = [
-        'pts_1465081108606',
-        'pts_1465082390978'
->>>>>>> db342860
     ]
     # Linking on building permit number 201705318009
     rg = RecordGraph.from_files(
         'testdata/schemaless-one.csv',
         'testdata/uuid-map-one.csv')
-<<<<<<< HEAD
     verify_records_linked(rg, pts_records)
 
 
@@ -548,12 +510,6 @@
         # permit no: 201712085886 (ppts_2017-016047PRJ &
         # ppts_2017-016045PRJ refer to this permit no).
         'pts_1489855510068'
-=======
-    verify_valid_children(rg, prj_fk, expected_pts_children)
-    prj_fk = 'planning_2017-006969PRL'
-    expected_pts_children = [
-        'pts_1465580423638',
->>>>>>> db342860
     ]
 
     rg = RecordGraph.from_files(
@@ -574,34 +530,24 @@
            prj_fk_2_uuid == permit_group_uuid)
 
 
-def test_link_pts_to_ppts_records():
+def test_link_pts_to_planning_records():
     rg = RecordGraph.from_files(
         'testdata/schemaless-one.csv',
         'testdata/uuid-map-one.csv')
     verify_records_linked(rg, [
-        'ppts_2017-007883PRJ',
+        'planning_2017-007883PRJ',
         'pts_1465081108606',
         'pts_1465082390978']
     )
-    verify_records_linked(rg, ['ppts_2017-006969PRL', 'pts_1465580423638'])
+    verify_records_linked(rg, ['planning_2017-006969PRL', 'pts_1465580423638'])
 
 
 def test_tco_link():
-<<<<<<< HEAD
-=======
-    prj_fk = 'planning_2017-006823PRJ'
-    expected_pts_children = [
-        'pts_1492183510316', 'pts_1464175214172'
-    ]
-    expected_tco_children = [
-        'tco_201705237369_2018-05-01'
-    ]
->>>>>>> db342860
     rg = RecordGraph.from_files(
         'testdata/schemaless-one.csv',
         'testdata/uuid-map-one.csv')
     verify_records_linked(rg, [
-        'ppts_2017-006823PRJ',
+        'planning_2017-006823PRJ',
         'pts_1492183510316',
         'pts_1464175214172',
         'tco_201705237369_2018-05-01'
@@ -609,49 +555,26 @@
 
 
 def test_mohcd_records_link_with_prj():
-<<<<<<< HEAD
     rg = RecordGraph.from_files(
         'testdata/schemaless-one.csv',
         'testdata/uuid-map-one.csv')
     verify_records_linked(rg, [
-        'ppts_2015-014058PRJ',
-        'ppts_2015-014058CUA',
-        'ppts_2015-014058ENV',
-        'ppts_2015-014058VAR',
-        'ppts_2015-014058TDM',
-        'mohcd_pipeline_2017-034',
-        'mohcd_inclusionary_2017-034'
-    ])
-=======
-    prj_fk = 'planning_2015-014058PRJ'
-    expected_planning_children = [
+        'planning_2015-014058PRJ',
         'planning_2015-014058CND',
         'planning_2015-014058CUA',
         'planning_2015-014058ENV',
         'planning_2015-014058PPA',
         'planning_2015-014058TDM',
         'planning_2015-014058VAR',
-    ]
-    expected_mohcd_pipeline_children = [
-        'mohcd_pipeline_2017-034'
-    ]
-    expected_mohcd_inclusionary_children = [
+        'mohcd_pipeline_2017-034',
         'mohcd_inclusionary_2017-034'
-    ]
-    rg = RecordGraph.from_files(
-        'testdata/schemaless-one.csv',
-        'testdata/uuid-map-one.csv')
-    verify_valid_children(rg, prj_fk, expected_planning_children +
-                          expected_mohcd_pipeline_children +
-                          expected_mohcd_inclusionary_children)
->>>>>>> db342860
+    ])
 
 
 def test_mohcd_records_link_without_prj():
     rg = RecordGraph.from_files(
         'testdata/schemaless-one.csv',
         'testdata/uuid-map-one.csv')
-<<<<<<< HEAD
     verify_records_linked(rg, [
         'mohcd_pipeline_2016-023',
         'mohcd_inclusionary_2016-023'])
@@ -660,17 +583,3 @@
 def verify_records_linked(rg, fks):
     for fk in fks[1:]:
         assert rg.get(fks[0]).uuid == rg.get(fk).uuid
-=======
-    verify_valid_children(rg, mohcd_pipeline_fk,
-                          expected_mohcd_inclusionary_children)
-
-
-def verify_valid_children(rg, parent_fk, expected_child_fks):
-    parent = rg.get(parent_fk)
-    assert set(parent.children) == set(expected_child_fks)
-    for child_fk in expected_child_fks:
-        assert child_fk in parent.children
-        child = rg.get(child_fk)
-        assert child.uuid == parent.uuid
-        assert parent_fk in child.parents
->>>>>>> db342860
