# Lint as: python3
from datetime import date
import uuid

import pytest

from schemaless.create_uuid_map import RecordGraph
from schemaless.create_uuid_map import Node


@pytest.fixture
def graph_no_parents():
    rg = RecordGraph()
    rg.add(Node(record_id='1', date=date(2020, 1, 1)))
    rg.add(Node(record_id='2', date=date(2020, 1, 1)))
    rg.add(Node(record_id='3', date=date(2020, 1, 2)))
    rg.add(Node(record_id='4', date=date(2020, 1, 3)))
    return rg


def test_resolve_parent_no_parents(graph_no_parents):
    """No records have parents, always return self."""
    graph = graph_no_parents
    for (rid, record) in graph.items():
        assert graph._resolve_parent(rid) == record


def test_assign_uuids_no_parents(graph_no_parents):
    """No records have parents, each gets a new UUID."""
    graph_no_parents._assign_uuids()
    graph = graph_no_parents
    uuids = set(md.uuid for md in graph.values())
    assert len(uuids) == len(graph)


@pytest.fixture
def graph_one_parent():
    rg = RecordGraph()
    rg.add(Node(
            record_id='1', date=date(2020, 1, 1), parents=['2']))
    rg.add(Node(record_id='2', date=date(2020, 1, 1)))
    rg.add(Node(record_id='3', date=date(2020, 1, 2)))
    rg.add(Node(record_id='4', date=date(2020, 1, 3)))
    return rg


def test_resolve_parent_one_parent(graph_one_parent):
    """If parent is defined, return that record."""
    graph = graph_one_parent
    for (rid, record) in graph._nodes.items():
        expected = record
        if rid == '1':
            expected = graph.get('2')
        assert graph._resolve_parent(rid) == expected


def test_assign_uuids_one_parent(graph_one_parent):
    """If parent is defined, use the parent's UUID."""
    graph_one_parent._assign_uuids()
    graph = graph_one_parent
    uuids = set(md.uuid for md in graph.values())
    # One fewer UUIDs than records, because the child uses the parent UUID
    assert len(uuids) == len(graph) - 1
    assert graph.get('1').uuid == graph.get('2').uuid
    assert graph.get('2').uuid != graph.get('3').uuid
    assert graph.get('2').uuid != graph.get('4').uuid


@pytest.fixture
def graph_one_child():
    rg = RecordGraph()
    rg.add(Node(
            record_id='1', date=date(2020, 1, 1), children=['2']))
    rg.add(Node(record_id='2', date=date(2020, 1, 1)))
    rg.add(Node(record_id='3', date=date(2020, 1, 2)))
    rg.add(Node(record_id='4', date=date(2020, 1, 3)))
    return rg


def test_resolve_parent_one_child(graph_one_child):
    """No records have parents, always return self."""
    graph = graph_one_child
    for (rid, record) in graph.items():
        expected = record
        if rid == '2':
            expected = graph.get('1')
        assert graph._resolve_parent(rid) == expected


def test_assign_uuids_one_child(graph_one_child):
    """No records have parents, each gets a new UUID."""
    graph_one_child._assign_uuids()
    graph = graph_one_child
    uuids = set(md.uuid for md in graph.values())
    assert len(uuids) == len(graph) - 1
    assert graph.get('2').uuid == graph.get('1').uuid
    assert graph.get('1').uuid != graph.get('3').uuid
    assert graph.get('2').uuid != graph.get('3').uuid
    assert graph.get('2').uuid != graph.get('4').uuid


@pytest.fixture
def graph_one_parent_one_child():
    rg = RecordGraph()
    rg.add(Node(
        record_id='1',
        date=date(2020, 1, 1),
        parents=['4'],
        children=['2'],
    ))
    rg.add(Node(record_id='2', date=date(2020, 1, 1)))
    rg.add(Node(record_id='3', date=date(2020, 1, 2)))
    rg.add(Node(record_id='4', date=date(2020, 1, 3)))
    return rg


def test_resolve_parent_one_parent_one_child(graph_one_parent_one_child):
    """No records have parents, always return self."""
    graph = graph_one_parent_one_child
    for (rid, record) in graph.items():
        expected = record
        if rid == '1':
            expected = graph.get('4')
        elif rid == '2':
            expected = graph.get('4')
        assert graph._resolve_parent(rid) == expected


def test_assign_uuids_one_parent_one_child(
        graph_one_parent_one_child):
    """No records have parents, each gets a new UUID."""
    graph_one_parent_one_child._assign_uuids()
    graph = graph_one_parent_one_child
    uuids = set(md.uuid for md in graph.values())
    assert len(uuids) == len(graph) - 2
    assert graph.get('2').uuid == graph.get('1').uuid
    assert graph.get('1').uuid == graph.get('4').uuid
    assert graph.get('3').uuid != graph.get('4').uuid


@pytest.fixture
def graph_chained_parent():
    rg = RecordGraph()
    rg.add(Node(
        record_id='1', date=date(2020, 1, 1), parents=['2']))
    rg.add(Node(
        record_id='2', date=date(2020, 1, 1), parents=['3']))
    rg.add(Node(record_id='3', date=date(2020, 1, 2)))
    rg.add(Node(record_id='4', date=date(2020, 1, 3)))
    return rg


def test_resolve_parent_chained_parent(graph_chained_parent):
    """Walk up the full parent chain to the root."""
    graph = graph_chained_parent
    for (rid, record) in graph.items():
        expected = record
        if rid == '1':
            # This is because we walk *all* the way up to the root
            expected = graph.get('3')
        elif rid == '2':
            expected = graph.get('3')
        assert graph._resolve_parent(rid) == expected


def test_assign_uuids_chained_parent(graph_chained_parent):
    """Walk up the full parent chain to the root, and use that UUID."""
    graph_chained_parent._assign_uuids()
    graph = graph_chained_parent
    uuids = set(md.uuid for md in graph.values())
    # Two fewer UUIDs than records, because the child uses the root parent UUID
    assert len(uuids) == len(graph) - 2
    assert graph.get('1').uuid == graph.get('3').uuid
    assert graph.get('2').uuid == graph.get('3').uuid
    assert graph.get('2').uuid != graph.get('4').uuid
    assert graph.get('3').uuid != graph.get('4').uuid


@pytest.fixture
def graph_chained_child():
    rg = RecordGraph()
    rg.add(Node(
        record_id='1', date=date(2020, 1, 1), children=['2']))
    rg.add(Node(
        record_id='2', date=date(2020, 1, 1), children=['3']))
    rg.add(Node(record_id='3', date=date(2020, 1, 2)))
    rg.add(Node(record_id='4', date=date(2020, 1, 3)))
    return rg


def test_resolve_parent_chained_child(graph_chained_child):
    """Walk up the full parent chain to the root."""
    graph = graph_chained_child
    for (rid, record) in graph.items():
        expected = record
        if rid == '3':
            # This is because we walk *all* the way up to the root
            expected = graph.get('1')
        elif rid == '2':
            expected = graph.get('1')
        assert graph._resolve_parent(rid) == expected


def test_assign_uuids_chained_child(graph_chained_child):
    """Walk up the full parent chain to the root, and use that UUID."""
    graph_chained_child._assign_uuids()
    graph = graph_chained_child
    uuids = set(md.uuid for md in graph.values())
    # Two fewer UUIDs than records, because the child uses the root parent UUID
    assert len(uuids) == len(graph) - 2
    assert graph.get('3').uuid == graph.get('1').uuid
    assert graph.get('2').uuid == graph.get('1').uuid
    assert graph.get('1').uuid != graph.get('4').uuid


@pytest.fixture
def graph_multiple_parents():
    rg = RecordGraph()
    rg.add(Node(
        record_id='1', date=date(2020, 1, 1), parents=['2', '3']))
    rg.add(Node(record_id='2', date=date(2020, 1, 1)))
    rg.add(Node(record_id='3', date=date(2020, 1, 2)))
    rg.add(Node(record_id='4', date=date(2020, 1, 3)))
    return rg


def test_resolve_parent_multiple_parents(graph_multiple_parents):
    """Choose the youngest parent."""
    graph = graph_multiple_parents
    for (rid, record) in graph.items():
        expected = record
        if rid == '1':
            expected = graph.get('3')
        assert graph._resolve_parent(rid) == expected


def test_assign_uuids_multiple_parents(graph_multiple_parents):
    """Choose the youngest parent and use that UUID."""
    graph_multiple_parents._assign_uuids()
    graph = graph_multiple_parents
    uuids = set(md.uuid for md in graph.values())
    # One fewer UUIDs than records, because the child uses the youngest parent
    assert len(uuids) == len(graph) - 1
    assert graph.get('1').uuid == graph.get('3').uuid
    assert graph.get('2').uuid != graph.get('3').uuid
    assert graph.get('2').uuid != graph.get('4').uuid
    assert graph.get('3').uuid != graph.get('4').uuid


@pytest.fixture
def graph_multiple_chained_parents():
    rg = RecordGraph()
    rg.add(Node(
        record_id='1', date=date(2020, 1, 1), parents=['2', '3']))
    rg.add(Node(record_id='2', date=date(2020, 1, 1)))
    rg.add(Node(
        record_id='3', date=date(2020, 1, 2), parents=['4']))
    rg.add(Node(record_id='4', date=date(2020, 1, 3)))
    return rg


def test_resolve_parent_multiple_chained_parents(
        graph_multiple_chained_parents):
    """Choose the youngest parent in the full chain."""
    graph = graph_multiple_chained_parents
    for (rid, record) in graph.items():
        expected = record
        if rid == '1':
            expected = graph.get('4')
        if rid == '3':
            expected = graph.get('4')
        assert graph._resolve_parent(rid) == expected


def test_assign_uuids_multiple_chained_parents(
        graph_multiple_chained_parents):
    """Choose the youngest parent in the full chain and use that UUID."""
    graph_multiple_chained_parents._assign_uuids()
    graph = graph_multiple_chained_parents
    uuids = set(md.uuid for md in graph.values())
    # Two fewer UUIDs than records, because the child uses the root parent UUID
    assert len(uuids) == len(graph) - 2
    assert graph.get('1').uuid == graph.get('4').uuid
    assert graph.get('2').uuid != graph.get('3').uuid
    assert graph.get('3').uuid == graph.get('4').uuid


@pytest.fixture
def graph_missing_parent():
    rg = RecordGraph()
    rg.add(Node(
        record_id='1', date=date(2020, 1, 1), parents=['12', '13']))
    rg.add(Node(record_id='2', date=date(2020, 1, 1)))
    rg.add(Node(record_id='3', date=date(2020, 1, 2)))
    rg.add(Node(record_id='4', date=date(2020, 1, 3)))
    return rg


def test_resolve_parent_missing_parent(graph_missing_parent):
    """If no parents be found, return self."""
    graph = graph_missing_parent
    for (rid, record) in graph.items():
        expected = record
        if rid == '1':
            expected = graph.get('1')
        assert graph._resolve_parent(rid) == expected


def test_assign_uuids_missing_parent(graph_missing_parent):
    """If no parents be found, generate a new UUID."""
    graph_missing_parent._assign_uuids()
    graph = graph_missing_parent
    uuids = set(md.uuid for md in graph.values())
    assert len(uuids) == len(graph)


@pytest.fixture
def graph_one_missing_parent():
    rg = RecordGraph()
    rg.add(Node(
        record_id='1',
        date=date(2020, 1, 1),
        parents=['2', '12', '13']))
    rg.add(Node(record_id='2', date=date(2020, 1, 1)))
    rg.add(Node(record_id='3', date=date(2020, 1, 2)))
    rg.add(Node(record_id='4', date=date(2020, 1, 3)))
    return rg


def test_resolve_parent_one_missing_parent(graph_one_missing_parent):
    """If any parents can be found, operate only on those parents."""
    graph = graph_one_missing_parent
    for (rid, record) in graph.items():
        expected = record
        if rid == '1':
            expected = graph.get('2')
        assert graph._resolve_parent(rid) == expected


def test_assign_uuids_one_missing_parent(graph_one_missing_parent):
    """If any parent can be found, use that UUID."""
    graph_one_missing_parent._assign_uuids()
    graph = graph_one_missing_parent
    uuids = set(md.uuid for md in graph.values())
    # One fewer UUIDs than records, because the child uses the one parent
    # it can find
    assert len(uuids) == len(graph) - 1
    assert graph.get('1').uuid == graph.get('2').uuid
    assert graph.get('2').uuid != graph.get('3').uuid
    assert graph.get('2').uuid != graph.get('4').uuid
    assert graph.get('3').uuid != graph.get('4').uuid


@pytest.fixture
def graph_uuid_new_parent():
    rg = RecordGraph()
    rg.add(Node(
        uuid=uuid.uuid4(),
        record_id='1',
        date=date(2020, 1, 1),
        parents=['2']))
    rg.add(Node(record_id='2', date=date(2020, 1, 1)))
    rg.add(Node(record_id='3', date=date(2020, 1, 2)))
    rg.add(Node(record_id='4', date=date(2020, 1, 3)))
    return rg


def test_resolve_parent_uuid_new_parent(graph_uuid_new_parent):
    """If uuid is already but the parent isn't, use the child's uuid."""
    graph = graph_uuid_new_parent
    orig_uuid = graph.get('1').uuid
    for (rid, record) in graph.items():
        expected = record
        if rid == '1':
            expected = graph.get('2')
        assert graph._resolve_parent(rid) == expected
    assert graph.get('1').uuid == orig_uuid


def test_assign_uuids_uuid_new_parent(graph_uuid_new_parent):
    """If uuid is already populated, use the child's uuid."""
    graph_uuid_new_parent._assign_uuids()
    graph = graph_uuid_new_parent
    uuids = set(md.uuid for md in graph.values())
    assert len(uuids) == len(graph) - 1
    assert graph.get('1').uuid == graph.get('2').uuid


@pytest.fixture
def graph_uuid_reassign_parent():
    rg = RecordGraph()
    puid = uuid.uuid4()
    rg.add(Node(
        uuid=puid,
        record_id='1',
        date=date(2020, 1, 1),
        parents=['2']))
    rg.add(Node(
        uuid=uuid.uuid4(),
        record_id='2',
        date=date(2020, 1, 1)))
    # This simulates the case where record_id=3 used to be a parent of 1
    rg.add(Node(
        uuid=puid,
        record_id='3',
        date=date(2020, 1, 2)))
    rg.add(Node(record_id='4', date=date(2020, 1, 3)))
    return rg


def test_resolve_parent_uuid_reassign_parent(graph_uuid_reassign_parent):
    """If uuid is already set but the parent isn't, use the child's uuid."""
    graph = graph_uuid_reassign_parent
    for (rid, record) in graph.items():
        expected = record
        if rid == '1':
            expected = graph.get('2')
        assert graph._resolve_parent(rid) == expected


def test_assign_uuids_uuid_reassign_parent(graph_uuid_reassign_parent):
    """If uuid is already populated, use the child's uuid."""
    graph = graph_uuid_reassign_parent
    orig_uuid = graph.get('1').uuid
    graph_uuid_reassign_parent._assign_uuids()
    uuids = set(md.uuid for md in graph.values())
    assert len(uuids) == len(graph) - 1
    assert graph.get('1').uuid == graph.get('2').uuid
    assert graph.get('1').uuid != orig_uuid
    assert graph.get('2').uuid != orig_uuid
    assert graph.get('3').uuid == orig_uuid


# Tests below use the data in the 'testdata' directory
def test_ppts_child_1950_mission():
    # All children of 1950 Mission's PRJ should be accounted for
    prj_fk = '2016-001514PRJ'
    expected_ppts_children = [
        '2016-001514PPA',
        '2016-001514CUA',
        '2016-001514ENV',
    ]
    expected_pts_children = [
    ]
    expected_mohcd_children = [
        '2013-046',
    ]
    rg = RecordGraph.from_files(
        'testdata/schemaless-one.csv',
        'testdata/uuid-map-one.csv')
    verify_valid_children(rg, prj_fk, expected_ppts_children
                          + expected_pts_children
                          + expected_mohcd_children)


def test_ppts_child_1950_mission_just_parent():
    rg = RecordGraph.from_files(
        'testdata/schemaless-one.csv',
        'testdata/uuid-map-one.csv')
    child = rg.get('2016-001514GPR')
    parent = rg.get('2016-001514PPA')
    grandparent = rg.get('2016-001514PRJ')
    assert len(child.parents) == 1
    assert child.record_id in parent.children
    assert parent.record_id in child.parents
<<<<<<< HEAD


def test_link_pts_to_ppts_records():
    prj_fk = '2017-007883PRJ'
    expected_pts_children = [
        '1465081108606',
        '1465082390978'
    ]
    rg = RecordGraph.from_files(
        'testdata/schemaless-one.csv',
        'testdata/uuid-map-one.csv')
    verify_valid_children(rg, prj_fk, expected_pts_children)
    prj_fk = '2017-006969PRL'
    expected_pts_children = [
        '1465580423638',
    ]
    verify_valid_children(rg, prj_fk, expected_pts_children)


def verify_valid_children(rg, parent_fk, expected_child_fks):
    parent = rg.get(parent_fk)
    assert len(parent.children) == len(expected_child_fks)
    for child_fk in expected_child_fks:
        assert child_fk in parent.children
        child = rg.get(child_fk)
        assert child.uuid == parent.uuid
        assert parent_fk in child.parents

=======
    assert child.uuid == parent.uuid
    assert child.uuid == grandparent.uuid
>>>>>>> 23e66628
<|MERGE_RESOLUTION|>--- conflicted
+++ resolved
@@ -463,7 +463,8 @@
     assert len(child.parents) == 1
     assert child.record_id in parent.children
     assert parent.record_id in child.parents
-<<<<<<< HEAD
+    assert child.uuid == parent.uuid
+    assert child.uuid == grandparent.uuid
 
 
 def test_link_pts_to_ppts_records():
@@ -490,9 +491,4 @@
         assert child_fk in parent.children
         child = rg.get(child_fk)
         assert child.uuid == parent.uuid
-        assert parent_fk in child.parents
-
-=======
-    assert child.uuid == parent.uuid
-    assert child.uuid == grandparent.uuid
->>>>>>> 23e66628
+        assert parent_fk in child.parents