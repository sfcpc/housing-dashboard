--- conflicted
+++ resolved
@@ -10,12 +10,8 @@
 from schemaless.sources import MOHCD
 from schemaless.sources import PPTS
 from schemaless.sources import PTS
-<<<<<<< HEAD
-from schemaless.sources import MOHCD
-=======
 from schemaless.sources import source_map
 
->>>>>>> 32d8b0ac
 
 class RecordGraph:
     def __init__(self):
@@ -44,17 +40,10 @@
 
                 # TODO: Refactor the source-specific logic somewhere else.
                 if source == PPTS.NAME:
-<<<<<<< HEAD
-                    if record['parent']:
-                        parents = record['parent'].split(",")
-                    if record['children']:
-                        children = record['children'].split(",")
-=======
                     if 'parent' in record:
                         parents.extend(record['parent'].split(","))
                     if 'children' in record:
                         children.extend(record['children'].split(","))
->>>>>>> 32d8b0ac
 
                 if source == PTS.NAME:
                     if record['permit_number'] in permit_number_to_ppts:
