--- conflicted
+++ resolved
@@ -212,7 +212,6 @@
                 groupable_records[fk] = record
         self._compute_pts_groups(groupable_records)
 
-<<<<<<< HEAD
     def process(self, fk, record, parents, children):
         # See if the record belongs to a permit group.
         pts_group_name = None
@@ -224,18 +223,18 @@
                 fk, pts_group_name, parents, children)
         else:
             permit_number = record['permit_number']
-            ppts_helper = self.graph_builder.helpers[PPTS.NAME]
-            ppts_parents = ppts_helper.find_by_permit_number(permit_number)
+            planning_helper = self.graph_builder.helpers[Planning.NAME]
+            planning_parents = planning_helper.find_by_permit_number(permit_number)
 
             pts_helper = self.graph_builder.helpers[PTS.NAME]
             pts_records_with_permit_num = \
                 pts_helper.find_by_building_permit_number(permit_number)
 
-            if ppts_parents:
-                parents.extend(ppts_parents)
+            if planning_parents:
+                parents.extend(planning_parents)
             elif pts_records_with_permit_num and \
                     pts_records_with_permit_num[0] == fk:
-                # Even if there is no PPTS record that should be the
+                # Even if there is no Planning record that should be the
                 # parent of PTS records with this permit number, we need
                 # to ensure that all PTS records with the same permit number
                 # are assigned the same UUID.
@@ -244,28 +243,6 @@
                 # permit number and assigning any other records with
                 # that permit number  as "children" of that record.
                 children.extend(pts_records_with_permit_num[1:])
-=======
-        planning_helper = self.graph_builder.helpers[Planning.NAME]
-        planning_records = planning_helper.find_by_permit_number(permit_number)
-
-        pts_helper = self.graph_builder.helpers[PTS.NAME]
-        pts_records = pts_helper.find_by_building_permit_number(permit_number)
-        if planning_records:
-            # If there is a Planning record that should be the parent
-            # record of PTS records with this permit number, we
-            # assign that as the parent.
-            parents.extend(planning_records)
-        elif pts_records and pts_records[0] == fk:
-            # Even if there is no Planning record that should be the
-            # parent of PTS records with this permit number, we need
-            # to ensure that all PTS records with the same permit number
-            # are assigned the same UUID.
-            #
-            # We do this by picking the first PTS record with the given
-            # permit number and assigning any other records with
-            # that permit number  as "children" of that record.
-            children.extend(pts_records[1:])
->>>>>>> db342860
 
     def process_likely(self, fk, record, parents, children):
         record = self.add_calculated_fields(record)
@@ -284,20 +261,20 @@
                 self._pts_fk_to_group_name[fk] = group_name
 
     def _compute_ppts_parents_for_pts_group(self, group_name):
-        """Finds ppts records that should have the same uuid as pts records
+        """Finds planning records that should have the same uuid as pts records
         in the given group.
 
         Returns the fk of the *first* pts record in the group that has an
-        explicit link to ppts record(s), as well as those ppts record fks.
+        explicit link to planning record(s), as well as those planning record fks.
         """
         group_fks = self._pts_groups[group_name]
-        ppts_helper = self.graph_builder.helpers[PPTS.NAME]
+        planning_helper = self.graph_builder.helpers[Planning.NAME]
 
         for fk in group_fks:
             permit_number = self._pts_fk_to_permit_number[fk]
-            ppts_parents = ppts_helper.find_by_permit_number(permit_number)
-            if len(ppts_parents) > 0:
-                return fk, ppts_parents
+            planning_parents = planning_helper.find_by_permit_number(permit_number)
+            if len(planning_parents) > 0:
+                return fk, planning_parents
         return None, None
 
     def _process_record_in_group(self, fk, pts_group_name, parents, children):
@@ -311,7 +288,7 @@
         """
         records_in_group = self._pts_groups[pts_group_name]
 
-        # If there are parent ppts records for the given pts group, the "root"
+        # If there are parent panning records for the given pts group, the "root"
         # fk for the group is the record in the group where that linkage was
         # explicitly specified.
         group_root_fk, group_ppts_parents = \
