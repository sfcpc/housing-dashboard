import argparse
from collections import defaultdict
from collections import OrderedDict
import csv
from csv import DictReader
import uuid

from datetime import date
from fileutils import open_file
from schemaless.create_schemaless import latest_values
from schemaless.sources import AffordableRentalPortfolio
from schemaless.sources import MOHCDInclusionary
from schemaless.sources import MOHCDPipeline
from schemaless.sources import PermitAddendaSummary
from schemaless.sources import PPTS
from schemaless.sources import PTS
from schemaless.sources import source_map
from schemaless.sources import TCO


class RecordGraphBuilderHelper:
    def __init__(self, graph_builder):
        self.graph_builder = graph_builder

    def preprocess(self, latest_records):
        """Set up the Helper.

        Use this to populate caches of ids->fks, among other setup.

        Args:
            latest_records: The output of
                schemaless.create_schemaless.latest_values
        """
        pass

    def process(self, fk, record, parents, children):
        """Process the given record to find parents and children.

        Args:
            fk: The PrimaryKey for this record.
            record: The record dict (from `latest_values`)
            parents: A list of fks. List is modified in place.
            children: A list of fks. List is modified in place.
        """
        pass


class PPTSHelper(RecordGraphBuilderHelper):
    def __init__(self, graph_builder):
        super().__init__(graph_builder)
        self._ppts_id_to_fk = {}
        self._permit_number_to_ppts_fk = defaultdict(list)

    def find_by_id(self, record_id):
        """Find a fk by PPTS record_id."""
        return self._ppts_id_to_fk.get(record_id, None)

    def find_by_permit_number(self, permit_number):
        """Find a fk by PTS building permit number."""
        return self._permit_number_to_ppts_fk[permit_number]

    def preprocess(self, latest_records):
        for fk, record in latest_records.get(PPTS.NAME, {}).items():
            self._ppts_id_to_fk[record['record_id']] = fk
            if 'building_permit_number' in record:
                for permit_number in \
                        record['building_permit_number'].split(","):
                    self._permit_number_to_ppts_fk[permit_number].append(fk)

    def process(self, fk, record, parents, children):
        if 'parent' in record:
            for parent in record['parent'].split(","):
                parent_fk = self.find_by_id(parent)
                if parent_fk:
                    parents.append(parent_fk)
        if 'children' in record:
            for child in record['children'].split(","):
                child_fk = self.find_by_id(child)
                if child_fk:
                    children.append(child_fk)


class PTSHelper(RecordGraphBuilderHelper):
    def __init__(self, graph_builder):
        super().__init__(graph_builder)
        self._permit_number_to_pts_fk = defaultdict(list)

    def find_by_building_permit_number(self, permit_number):
        """Find a fk by PTS building permit number."""
        return self._permit_number_to_pts_fk[permit_number]

    def preprocess(self, latest_records):
        for fk, record in latest_records.get(PTS.NAME, {}).items():
            if 'permit_number' in record:
                self._permit_number_to_pts_fk[
                    record['permit_number']].append(fk)

    def process(self, fk, record, parents, children):
        permit_number = record['permit_number']

        ppts_helper = self.graph_builder.helpers[PPTS.NAME]
        ppts_records = ppts_helper.find_by_permit_number(permit_number)

        pts_helper = self.graph_builder.helpers[PTS.NAME]
        pts_records = pts_helper.find_by_building_permit_number(permit_number)
        if ppts_records:
            # If there is a PPTS record that should be the parent
            # record of PTS records with this permit number, we
            # assign that as the parent.
            parents.extend(ppts_records)
        elif pts_records and pts_records[0] == fk:
            # Even if there is no PPTS record that should be the
            # parent of PTS records with this permit number, we need
            # to ensure that all PTS records with the same permit number
            # are assigned the same UUID.
            #
            # We do this by picking the first PTS record with the given
            # permit number and assigning any other records with
            # that permit number  as "children" of that record.
            children.extend(pts_records[1:])


class TCOHelper(RecordGraphBuilderHelper):
    def process(self, fk, record, parents, children):
        if 'building_permit_number' in record:
            pts_helper = self.graph_builder.helpers[PTS.NAME]
            parent_fk = pts_helper.find_by_building_permit_number(
                record['building_permit_number'])
            if parent_fk:
                parents.extend(parent_fk)


class MOHCDPipelineHelper(RecordGraphBuilderHelper):
    def __init__(self, graph_builder):
        super().__init__(graph_builder)
        self._mohcd_id_to_fk = {}

    def find_by_id(self, project_id):
        """Find a fk by MOHCD project_id."""
        return self._mohcd_id_to_fk.get(project_id, None)

    def preprocess(self, latest_records):
        for fk, record in latest_records.get(MOHCDPipeline.NAME, {}).items():
            self._mohcd_id_to_fk[record['project_id']] = fk

    def process(self, fk, record, parents, children):
        if 'planning_case_number' in record:
            ppts_helper = self.graph_builder.helpers[PPTS.NAME]
            for parent in record['planning_case_number'].split(","):
                parent_fk = ppts_helper.find_by_id(parent)
                if parent_fk:
                    parents.append(parent_fk)


class MOHCDInclusionaryHelper(RecordGraphBuilderHelper):
    def process(self, fk, record, parents, children):
        """Do the same thing as MOHCDPipelineHelper, plus add a MOHCDPipeline
        record as a parent."""
        if 'planning_case_number' in record:
            ppts_helper = self.graph_builder.helpers[PPTS.NAME]
            for parent in record['planning_case_number'].split(","):
                parent_fk = ppts_helper.find_by_id(parent)
                if parent_fk:
                    parents.append(parent_fk)

        mohcd_pipeline_helper = self.graph_builder.helpers[MOHCDPipeline.NAME]
        parent_fk = mohcd_pipeline_helper.find_by_id(record['project_id'])
        if parent_fk:
            parents.append(parent_fk)


class AffordableRentalPortfolioHelper(RecordGraphBuilderHelper):
    pass


class RecordGraphBuilder:
    """RecordGraphBuilder reads in files and builds a RecordGraph."""
    def __init__(self, graph_class, schemaless_file, uuid_map_file):
        """Init the graph builder.

        Args:
            graph_class: The class of graph to build (eg `RecordGraph`).
            schemaless_file: The path to a schemaless csv file.
            uuid_map_file: The path to a uuid mapping csv file.
        """
        self.graph_class = graph_class
        self.schemaless_file = schemaless_file
        self.uuid_map_file = uuid_map_file

        # Helpers expose an API that enables parent/child lookups by
        # various properties on records.
        self.helpers = {
            PPTS.NAME: PPTSHelper(self),
            PTS.NAME: PTSHelper(self),
            MOHCDPipeline.NAME: MOHCDPipelineHelper(self),
            MOHCDInclusionary.NAME: MOHCDInclusionaryHelper(self),
            TCO.NAME: TCOHelper(self),
            AffordableRentalPortfolio.NAME:
                AffordableRentalPortfolioHelper(self),
        }

    def build(self):
        """Build the graph."""
        rg = self.graph_class()

        latest_records = latest_values(self.schemaless_file)

        # preprocess every record with every helper to build the necessary
        # caches and maps.
        for helper in self.helpers.values():
            helper.preprocess(latest_records)

        # Read the latest values from the schemaless file to build the graph.
        for source_name, source_records in latest_records.items():
            for fk, record in source_records.items():
                parents = []
                children = []
                self.helpers[source_name].process(
                    fk, record, parents, children)

<<<<<<< HEAD
                # TODO: Refactor the source-specific logic somewhere else.
                if source == PPTS.NAME:
                    if 'parent' in record:
                        for parent in record['parent'].split(","):
                            parent_fk = ppts_id_to_fk.get(parent)
                            if parent_fk:
                                parents.append(parent_fk)
                    if 'children' in record:
                        for child in record['children'].split(","):
                            child_fk = ppts_id_to_fk.get(child)
                            if child_fk:
                                children.append(child_fk)

                if source == PTS.NAME:
                    permit_number = record['permit_number']
                    if permit_number in permit_number_to_ppts_fk:
                        # If there is a PPTS record that should be the parent
                        # record of PTS records with this permit number, we
                        # assign that as the parent.
                        parents.extend(permit_number_to_ppts_fk[permit_number])
                    elif permit_number in permit_number_to_pts_fk:
                        # Even if there is no PPTS record that should be
                        # the parent of PTS records with this permit number,
                        # we need to ensure that all PTS records with the same
                        # permit number are assigned the same UUID.
                        #
                        # We do this by picking the first PTS record with the
                        # given permit number and assigning any other records
                        # with that permit number  as "children" of that
                        # record.
                        if permit_number_to_pts_fk[permit_number][0] == fk:
                            children.extend(
                                permit_number_to_pts_fk[permit_number][1:])

                if source == MOHCDPipeline.NAME or \
                   source == MOHCDInclusionary.NAME:
                    if 'planning_case_number' in record:
                        for parent in (
                                record['planning_case_number'].split(",")):
                            parent_fk = ppts_id_to_fk.get(parent)
                            if parent_fk:
                                parents.append(parent_fk)

                    if source == MOHCDInclusionary.NAME:
                        parent_fk = mohcd_id_to_fk.get(record['project_id'])
                        if parent_fk:
                            parents.append(parent_fk)

                if source == TCO.NAME:
                    if 'building_permit_number' in record:
                        parent_fk = permit_number_to_pts_fk.get(
                            record['building_permit_number'])
                        if parent_fk:
                            parents.extend(parent_fk)

                if source == PermitAddendaSummary.NAME:
                    permit_number = record['permit_number']
                    if permit_number in permit_number_to_pts_fk:
                        parents.extend(permit_number_to_pts_fk[permit_number])

=======
>>>>>>> 81e3419d
                the_date = None

                if source_map[source_name].DATE.field in record:
                    the_date = source_map[source_name].DATE.get_value(record)
                rg.add(Node(
                    record_id=fk,
                    date=the_date if the_date else date.min,
                    parents=parents,
                    children=children,
                    uuid=None,
                ))

        # Read existing record_id->uuid mapping from the existing schemaless
        # map and update nodes with exisitng UUIDs.
        if self.uuid_map_file != '':
            with open_file(self.uuid_map_file, 'r') as f:
                reader = DictReader(f)
                for line in reader:
                    fk = line['fk']
                    if fk in rg:
                        rg._nodes[fk].uuid = line['uuid']
                    else:
                        print("Error: unknown id %s" % fk)

        # Resolve all parent UUIDs and generate new UUIDs
        rg._assign_uuids()
        return rg


class RecordGraph:
    """RecordGraph is a directed hierachy of records.

    It contains many disjoint DAGs that reproduce the hierarchy of records.
    Ideally, the root of each of those graphs is a PPTS PRJ record, but this
    is not strictly true. PTS (Building permits) records often lack a parent
    record in Planning's PPTS database, so the root there is just the first
    permit we can find.
    """
    def __init__(self):
        self._nodes = OrderedDict()

    @classmethod
    def from_files(cls, schemaless_file, uuid_map_file):
        return RecordGraphBuilder(cls, schemaless_file, uuid_map_file).build()

    def to_file(self, outfile):
        """Dump the uuid->fk map."""
        with open_file(outfile, 'w') as f:
            # We use an OrderedDict for self._nodes, so ensure a consistent
            # ordering across runs.
            writer = csv.writer(f)
            writer.writerow(['uuid', 'fk'])
            for fk, record in self._nodes.items():
                writer.writerow([record.uuid, fk])

    def add(self, record):
        """Add a record to the graph.

        Args:
            record: A `Node` object to add to the graph.
        """
        rid = record.record_id
        if rid in self._nodes:
            # This may either be an update or adding a parent/child for an
            # existing node.
            node = self._nodes[rid]
            node.date = record.date
            if not node.uuid and record.uuid:
                node.uuid = record.uuid
            node.parents.update(record.parents)
            node.children.update(record.children)
            record = node
        else:
            self._nodes[rid] = record

        for parent in record.parents:
            self.link(parent, record.record_id)
        for child in record.children:
            self.link(record.record_id, child)

    def link(self, parent_record_id, child_record_id):
        """Link a parent and child together.

        Args:
            parent_record_id: The FK of the parent record.
            child_record_id: The FK of the child record.

        If either parent or child do not exist, they are created.
        """
        if parent_record_id not in self._nodes:
            self._nodes[parent_record_id] = Node(parent_record_id)
        if child_record_id not in self._nodes:
            self._nodes[child_record_id] = Node(child_record_id)
        self._nodes[parent_record_id].add_child(child_record_id)
        self._nodes[child_record_id].add_parent(parent_record_id)

    def get(self, record_id):
        """Get a Node by FK.

        Args:
            record_id: The FK to look up.
        """
        return self._nodes.get(record_id, None)

    def _resolve_parent(self, record_id):
        """Traverse the graph to finding the root parent."""
        record = self.get(record_id)
        # Note: by not short-circuiting when a record already has a UUID, we
        # ensure that children who are reassigned to new parents always get the
        # correct parent id.
        if not record.parents:
            return record
        all_parents = []
        for idx, pid in enumerate(record.parents):
            if pid not in self._nodes or self._nodes[pid].date is None:
                # This implies this record is bad data and cannot be properly
                # connected to a real parent record.
                continue
            all_parents.append(self._resolve_parent(pid))
        # If all_parents is empty, then none of the parents in
        # record['parents'] actually exist as valid records. So we can't link
        # this to an exisitng uuid, so just return itself.
        # # TODO: Come back to this when we are reading in DBI. At least a few
        # of these records have related building permits.
        if not all_parents:
            return record
        # Sort on the tuple of (date, record_id) so we have a stable
        # ordering for the same dates.
        return sorted(all_parents,
                      key=lambda x: (x.date, x.record_id),
                      reverse=True)[0]

    def _assign_uuids(self):
        """Assign a UUID to every Node in the graph.

        All children of a parent will be assigned the UUID of the parent.
        """
        seen = set()
        for fk, record in self._nodes.items():
            if fk in seen:
                continue
            # 'parent' is a bit of a misnomer -- it may be itself!
            parent = self._resolve_parent(fk)
            puid = parent.uuid
            if not puid:
                if record.uuid:
                    puid = record.uuid
                else:
                    puid = uuid.uuid4()
                self.get(parent.record_id).uuid = puid
            self.get(fk).uuid = puid
            seen.add(fk)

    def __contains__(self, obj):
        return obj in self._nodes

    def __len__(self):
        return len(self._nodes)

    def items(self):
        return self._nodes.items()

    def keys(self):
        return self._nodes.keys()

    def values(self):
        return self._nodes.values()


class Node:
    def __init__(self,
                 record_id,
                 date=None,
                 parents=None,
                 children=None,
                 uuid=None):
        self.record_id = record_id
        self.date = date
        if parents is None:
            self.parents = set()
        else:
            self.parents = set(parents)
        if children is None:
            self.children = set()
        else:
            self.children = set(children)
        self.uuid = uuid

    def add_child(self, child_record_id):
        self.children.add(child_record_id)

    def add_parent(self, parent_record_id):
        self.parents.add(parent_record_id)


if __name__ == "__main__":
    parser = argparse.ArgumentParser()
    parser.add_argument('schemaless_file', help='Schemaless csv file')
    parser.add_argument(
            '--uuid_map_file',
            help='UUID mapping file',
            default='')
    parser.add_argument('outfile', help='Output path of uuid mapping')
    args = parser.parse_args()

    rg = RecordGraph.from_files(args.schemaless_file, args.uuid_map_file)
    rg.to_file(args.outfile)<|MERGE_RESOLUTION|>--- conflicted
+++ resolved
@@ -154,8 +154,6 @@
 
 class MOHCDInclusionaryHelper(RecordGraphBuilderHelper):
     def process(self, fk, record, parents, children):
-        """Do the same thing as MOHCDPipelineHelper, plus add a MOHCDPipeline
-        record as a parent."""
         if 'planning_case_number' in record:
             ppts_helper = self.graph_builder.helpers[PPTS.NAME]
             for parent in record['planning_case_number'].split(","):
@@ -171,6 +169,15 @@
 
 class AffordableRentalPortfolioHelper(RecordGraphBuilderHelper):
     pass
+
+
+class PermitAddendaSummaryHelper(RecordGraphBuilderHelper):
+    def process(self, fk, record, parents, children):
+        pts_helper = self.graph_builder.helpers[PTS.NAME]
+        parent_fks = pts_helper.find_by_building_permit_number(
+            record['permit_number'])
+        if parent_fks:
+            parents.extend(parent_fks)
 
 
 class RecordGraphBuilder:
@@ -197,6 +204,8 @@
             TCO.NAME: TCOHelper(self),
             AffordableRentalPortfolio.NAME:
                 AffordableRentalPortfolioHelper(self),
+            PermitAddendaSummary.NAME:
+                PermitAddendaSummaryHelper(self),
         }
 
     def build(self):
@@ -218,69 +227,6 @@
                 self.helpers[source_name].process(
                     fk, record, parents, children)
 
-<<<<<<< HEAD
-                # TODO: Refactor the source-specific logic somewhere else.
-                if source == PPTS.NAME:
-                    if 'parent' in record:
-                        for parent in record['parent'].split(","):
-                            parent_fk = ppts_id_to_fk.get(parent)
-                            if parent_fk:
-                                parents.append(parent_fk)
-                    if 'children' in record:
-                        for child in record['children'].split(","):
-                            child_fk = ppts_id_to_fk.get(child)
-                            if child_fk:
-                                children.append(child_fk)
-
-                if source == PTS.NAME:
-                    permit_number = record['permit_number']
-                    if permit_number in permit_number_to_ppts_fk:
-                        # If there is a PPTS record that should be the parent
-                        # record of PTS records with this permit number, we
-                        # assign that as the parent.
-                        parents.extend(permit_number_to_ppts_fk[permit_number])
-                    elif permit_number in permit_number_to_pts_fk:
-                        # Even if there is no PPTS record that should be
-                        # the parent of PTS records with this permit number,
-                        # we need to ensure that all PTS records with the same
-                        # permit number are assigned the same UUID.
-                        #
-                        # We do this by picking the first PTS record with the
-                        # given permit number and assigning any other records
-                        # with that permit number  as "children" of that
-                        # record.
-                        if permit_number_to_pts_fk[permit_number][0] == fk:
-                            children.extend(
-                                permit_number_to_pts_fk[permit_number][1:])
-
-                if source == MOHCDPipeline.NAME or \
-                   source == MOHCDInclusionary.NAME:
-                    if 'planning_case_number' in record:
-                        for parent in (
-                                record['planning_case_number'].split(",")):
-                            parent_fk = ppts_id_to_fk.get(parent)
-                            if parent_fk:
-                                parents.append(parent_fk)
-
-                    if source == MOHCDInclusionary.NAME:
-                        parent_fk = mohcd_id_to_fk.get(record['project_id'])
-                        if parent_fk:
-                            parents.append(parent_fk)
-
-                if source == TCO.NAME:
-                    if 'building_permit_number' in record:
-                        parent_fk = permit_number_to_pts_fk.get(
-                            record['building_permit_number'])
-                        if parent_fk:
-                            parents.extend(parent_fk)
-
-                if source == PermitAddendaSummary.NAME:
-                    permit_number = record['permit_number']
-                    if permit_number in permit_number_to_pts_fk:
-                        parents.extend(permit_number_to_pts_fk[permit_number])
-
-=======
->>>>>>> 81e3419d
                 the_date = None
 
                 if source_map[source_name].DATE.field in record:
