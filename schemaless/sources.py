--- conflicted
+++ resolved
@@ -137,7 +137,7 @@
                     if line_key not in line:
                         continue
 
-                    val = line[line_key].strip()
+                    val = (line.get(line_key) or "").strip()
                     if val:
                         ret[ret_key] = val
 
@@ -500,11 +500,7 @@
     PPTS.NAME: PPTS,
     PTS.NAME: PTS,
     TCO.NAME: TCO,
-<<<<<<< HEAD
-    MOHCD.NAME: MOHCD,
     BMR.NAME: BMR,
-=======
     MOHCDPipeline.NAME: MOHCDPipeline,
     MOHCDInclusionary.NAME: MOHCDInclusionary,
->>>>>>> 7bf1dbd6
 }