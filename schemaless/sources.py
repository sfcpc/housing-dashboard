# Lint as: python3
"""Source class to define the interface for reading a source file."""
from csv import DictReader
from datetime import datetime
from fileutils import open_file


class Field:
    def get_value(self, record):
        pass

    def get_value_str(self, record):
        return str(self.get_value(record))


class PrimaryKey(Field):
    def __init__(self, *fields):
        self.fields = fields

    def __str__(self):
        return "_".join(self.fields)

    def get_value(self, record):
        vals = []
        for field in self.fields:
            if isinstance(field, Field):
                vals.append(field.get_value_str(record))
            else:
                vals.append(record.get(field))
        return "_".join(vals)


class Date(Field):
    def __init__(self, field, date_format):
        self.field = field
        self.date_format = date_format

    def __str__(self):
        return "%s (%s)" % (self.field, self.date_format)

    def get_value(self, record):
        return datetime.strptime(
            record[self.field].split(" ")[0], self.date_format).date()

    def get_value_str(self, record):
        return self.get_value(record).isoformat()


class Source:
    FK = PrimaryKey('None')
    NAME = 'Base Class'
    DATE = Date('None', '%m/%d/%Y')
    FIELDS = {}

    def __init__(self, filepath):
        self._filepath = filepath

    def foreign_key(self, record):
        return self.FK.get_value(record)

    def yield_records(self):
        with open_file(self._filepath,
                       mode='rt',
                       encoding='utf-8',
                       errors='replace') as inf:
            reader = DictReader(inf)

            for line in reader:
                yield {self.FIELDS[key]: val.strip()
                       for key, val in line.items()
                       if key in self.FIELDS and val}


class PPTS(Source):
    FK = PrimaryKey('record_id')
    NAME = 'ppts'
    DATE = Date('date_opened', '%m/%d/%Y')
    OUTPUT_NAME = 'planning'
    FIELDS = {
        'record_id': 'record_id',
        'record_type': 'record_type',
        'record_type_category': 'record_type_category',
        'record_name': 'name',
        'description': 'description',
        'parent': 'parent',
        'children': 'children',
        'record_status': 'status',
        'date_opened': 'date_opened',
        'date_closed': 'date_closed',
        # Location details
        'address': 'address',
        'the_geom': 'the_geom',

        # Developer and Planner
        'developer_name': 'TODO',
        'planner_name': 'planner_name',
        'planner_email': 'planner_email',
        'planner_phone': 'planner_phone',

        # Child record details
        'incentives': 'TODO',
        'ppa_submitted': 'TODO',
        'ppa_letter_issued': 'TODO',
        'prj_submitted': 'TODO',
        'nia_issued': 'TODO',
        'application_accepted': 'TODO',
        'pcl_issued': 'TODO',
        'project_desc_stable': 'TODO',
        'env_review_type': 'TODO',
        'first_hearing': 'TODO',
        'final_hearing': 'TODO',
        'entitlements_issued': 'TODO',

        # Unit/land use details
        'non_housing_uses': 'TODO',
        'RELATED_BUILDING_PERMIT': 'building_permit_id',
        'LAND_USE_RESIDENTIAL_EXIST': 'residential_sq_ft_existing',
        'LAND_USE_RESIDENTIAL_PROP': 'residential_sq_ft_proposed',
        'LAND_USE_RESIDENTIAL_NET': 'residential_sq_ft_net',
        'ADU': 'is_adu',  # TOOD: Normalize this bool? True == "CHECKED"
        'PRJ_FEATURE_AFFORDABLE_EXIST': 'affordable_units_existing',
        'PRJ_FEATURE_AFFORDABLE_PROP': 'affordable_units_proposed',
        'PRJ_FEATURE_AFFORDABLE_NET': 'affordable_units_net',
        'PRJ_FEATURE_MARKET_RATE_EXIST': 'market_rate_units_existing',
        'PRJ_FEATURE_MARKET_RATE_PROP': 'market_rate_units_proposed',
        'PRJ_FEATURE_MARKET_RATE_NET': 'market_rate_units_net',
        'PRJ_FEATURE_PARKING_EXIST': 'parking_sq_ft_exist',
        'PRJ_FEATURE_PARKING_PROP': 'parking_sq_ft_proposed',
        'PRJ_FEATURE_PARKING_NET': 'parking_sq_ft_net',
        'RESIDENTIAL_STUDIO_EXIST': 'residential_units_studio_existing',
        'RESIDENTIAL_STUDIO_PROP': 'residential_units_studio_proposed',
        'RESIDENTIAL_STUDIO_NET': 'residential_units_studio_net',
        'RESIDENTIAL_1BR_EXIST': 'residential_units_1br_existing',
        'RESIDENTIAL_1BR_PROP': 'residential_units_1br_proposed',
        'RESIDENTIAL_1BR_NET': 'residential_units_1br_net',
        'RESIDENTIAL_2BR_EXIST': 'residential_units_2br_existing',
        'RESIDENTIAL_2BR_PROP': 'residential_units_2br_proposed',
        'RESIDENTIAL_2BR_NET': 'residential_units_2br_net',
        'RESIDENTIAL_3BR_EXIST': 'residential_units_3br_existing',
        'RESIDENTIAL_3BR_PROP': 'residential_units_3br_proposed',
        'RESIDENTIAL_3BR_NET': 'residential_units_3br_net',
        'RESIDENTIAL_ADU_STUDIO_EXIST':
        'residential_units_adu_studio_existing',  # NOQA
        'RESIDENTIAL_ADU_STUDIO_PROP': 'residential_units_adu_studio_proposed',
        'RESIDENTIAL_ADU_STUDIO_NET': 'residential_units_adu_studio_net',
        'RESIDENTIAL_ADU_STUDIO_AREA': 'residential_sq_ft_adu_studio',
        'RESIDENTIAL_ADU_1BR_EXIST': 'residential_units_adu_1br_existing',
        'RESIDENTIAL_ADU_1BR_PROP': 'residential_units_adu_1br_proposed',
        'RESIDENTIAL_ADU_1BR_NET': 'residential_units_adu_1br_net',
        'RESIDENTIAL_ADU_1BR_AREA': 'residential_sq_ft_adu_1br',
        'RESIDENTIAL_ADU_2BR_EXIST': 'residential_units_adu_2br_existing',
        'RESIDENTIAL_ADU_2BR_PROP': 'residential_units_adu_2br_proposed',
        'RESIDENTIAL_ADU_2BR_NET': 'residential_units_adu_2br_net',
        'RESIDENTIAL_ADU_2BR_AREA': 'residential_sq_ft_adu_2br',
        'RESIDENTIAL_ADU_3BR_EXIST': 'residential_units_adu_3br_existing',
        'RESIDENTIAL_ADU_3BR_PROP': 'residential_units_adu_3br_proposed',
        'RESIDENTIAL_ADU_3BR_NET': 'residential_units_adu_3br_net',
        'RESIDENTIAL_ADU_3BR_AREA': 'residential_sq_ft_adu_3br',
        'RESIDENTIAL_SRO_EXIST': 'residential_units_sro_existing',
        'RESIDENTIAL_SRO_PROP': 'residential_units_sro_proposed',
        'RESIDENTIAL_SRO_NET': 'residential_units_sro_net',
        'RESIDENTIAL_MICRO_EXIST': 'residential_units_micro_existing',
        'RESIDENTIAL_MICRO_PROP': 'residential_units_micro_proposed',
        'RESIDENTIAL_MICRO_NET': 'residential_units_micro_net',
    }


class PTS(Source):
    FK = PrimaryKey('record_id')
    NAME = 'pts'
    DATE = Date('filed_date', '%m/%d/%Y')
    OUTPUT_NAME = 'dbi'
    FIELDS = {
        'Record ID': 'record_id',
        'Permit Number': 'permit_number',
        'Permit Type': 'permit_type',
        'Permit Type Definition': 'permit_type_definition',
        'Permit Creation Date': 'permit_creation_date',
        'Block': 'block',
        'Lot': 'lot',
        'Street Number': 'street_number',
        'Street Number Suffix': 'street_number_suffix',
        'Street Name': 'street_name',
        'Street Name Suffix': 'street_name_suffix',
        'Unit': 'unit',
        'Unit Suffix': 'unit_suffix',
        'Zipcode': 'zipcode',
        'Location': 'location',
        'Supervisor District': 'supervisor_district',
        'Current Status': 'current_status',
        'Current Status Date': 'current_status_date',
        'Filed Date': 'filed_date',
        'Issued Date': 'issued_date',
        'Completed Date': 'completed_date',
        'First Construction Document Date': 'first_construction_document_date',
        'Permit Expiration Date': 'permit_expiration_date',
        'Existing Use': 'existing_use',
        'Proposed Use': 'proposed_use',
        'Existing Units': 'existing_units',
        'Proposed Units': 'proposed_units',
        'Existing Construction Type': 'existing_construction_type',
        'Existing Construction Type Description':
        'existing_construction_type_description',
        'Proposed Construction Type': 'proposed_construction_type',
        'Proposed Construction Type Description':
        'proposed_construction_type_description',
    }


class TCO(Source):
    NAME = 'tco'
    DATE = Date('date_issued', '%Y/%m/%d')
    FK = PrimaryKey('building_permit_number', DATE)
    FIELDS = {
        'Building Permit Application Number': 'building_permit_number',
        'Building Address': 'address',
        'Date Issued': 'date_issued',
        'Document Type': 'building_permit_type',
        'Number of Units Certified': 'num_units',
    }


<<<<<<< HEAD
class MOHCD_INCLUSIONARY(Source):
    FK = 'project_id'
    # TODO: Not sure what the date key should be for this data source.
    NAME = 'mohcd_inclusionary'
    FIELDS = {
        'Project ID': 'project_id',
        'Project Status': 'project_status',
        'Project Name': 'project_name',
        'Street Number': 'street_number',
        'Street Name': 'street_name',
        'Street Type': 'street_type',
        'Zip Code': 'zip_code',
        'Housing Tenure': 'housing_tenure',
        'Section 415 Declaration': 'section_415_declaration',
        'Entitlement Approval Date': 'entitlement_approval_date',
        'Actual/Estimated Completion Date': 'date_estimated_or_actual_completion',
        'Planning Case Number': 'planning_case_number',
        'Planning Entitlements': 'planning_entitlements',
        'Project Units': 'total_project_units',
        'Affordable Units': 'total_affordable_units',
        'Units Subject to Section 415': 'units_subject_to_415_declaration',
        'On-Site Affordable Units': 'on_site_affordable_units',
        'Off-Site Affordable Units': 'off_site_affordable_units',
        'Off-Site Affordable Units at This Site': 'off_site_affordable_units_at_site',
        'SRO Units': 'num_sro_units',
        'Studio Units': 'num_studio_units',
        '1bd Units': 'num_1bd_units',
        '2bd Units': 'num_2bd_units',
        '3bd Units': 'num_3bd_units',
        '4bd Units': 'num_4bd_units',
        '30% AMI': 'num_30_percent_ami_units',
        '50% AMI': 'num_50_percent_ami_units',
        '55% AMI': 'num_55_percent_ami_units',
        '60% AMI': 'num_60_percent_ami_units',
        '80% AMI': 'num_80_percent_ami_units',
        '90% AMI': 'num_90_percent_ami_units',
        '100% AMI': 'num_100_percent_ami_units',
        '120% AMI': 'num_120_percent_ami_units',
        '150% AMI': 'num_150_percent_ami_units',
        'Supervisor District': 'supervisor_district',
        'Location': 'location',
    }


class MOHCD_PIPELINE(Source):
    FK = 'project_id'
    DATE_KEY = 'date_issuance_of_notice_to_proceed'  # TODO: correct?
    DATE_FORMAT = '%m/%d/%Y'
    NAME = 'mohcd_pipeline'
=======
class MOHCD(Source):
    FK = PrimaryKey('project_id')
    NAME = 'mohcd'
    # TODO: correct date to sort by?
    DATE = Date('date_issuance_of_notice_to_proceed', '%m/%d/%Y')
>>>>>>> 5f2157b1
    FIELDS = {
        'Project ID': 'project_id',
        'Project Status': 'project_status',
        'Project Name': 'project_name',
        'Street Number': 'street_number',
        'Street Name': 'street_name',
        'Street Type': 'street_type',
        'Zip Code': 'zip_code',
        # TODO: How can we synthesize fields? eg add an 'address' field
        'Supervisor District': 'supervisor_district',
        'Location': 'location',  # This is a POINT()
        'Project Lead Sponsor': 'project_lead_sponsor',
        # 'Project Co-Sponsor': 'project_co_sponsor',  # TODO: Not included?
        'Project Owner': 'project_owner',
        'Lead Agency': 'lead_agency',
        'Program Area': 'program_area',
        # 'Project Area': 'project_area',  # TODO: Not included?
        'Project Type': 'project_type',
        'Housing Tenure': 'housing_tenure',
        'Issuance of Notice to Proceed': 'date_issuance_of_notice_to_proceed',
        'Issuance of Building Permit': 'date_issuance_of_building_permit',
        'Issuance of First Construction Document': (
                'date_issuance_of_first_construction_document'),
        'Estimated/Actual Construction Start Date': (
                'date_estimated_or_actual_actual_construction_start'),
        'Estimated Construction Completion': (
                'date_estimated_construction_completion'),
        # NOTE: There are actually two spaces in 'Planning  Case Number' in
        # the source dataset.
        # planning_case_number is the PPTS record_id
        'Planning  Case Number': 'planning_case_number',
        # 'Property Informaiton Map Link': 'property_informaiton_map_link',
        'Planning Entitlements': 'planning_entitlements',
        # 'Entitlement Approval': 'entitlement_approval',
        'Section 415 Declaration': 'section_415_declaration',
        'Project Units': 'total_project_units',
        'Affordable Units': 'total_affordable_units',
        'Market Rate Units': 'total_market_rate_units',
        '% Affordable': 'percent_affordable',
        'SRO Units': 'num_sro_units',
        'Studio Units': 'num_studio_units',
        '1bd Units': 'num_1bd_units',
        '2bd Units': 'num_2bd_units',
        '3bd Units': 'num_3bd_units',
        '4bd Units': 'num_4bd_units',
        '5+ bd Units': 'num_5_plus_bd_units',
        # 'Mobility Units': 'mobility_units',
        # 'Manager Units': 'manager_units',
        # 'Manager Unit(s) Type': 'manager_unit(s) type',

        # TODO: I think we might care about these unit types
        # 'Family Units': 'family_units',
        # 'Senior Units': 'senior_units',
        # 'TAY Units': 'tay_units',
        # 'Homeless Units': 'homeless_units',
        # 'Disabled Units': 'disabled_units',
        # 'LOSP Units': 'losp_units',
        # 'Public Housing Replacement Units': \
        #     'public_housing_replacement_units',
        '20% AMI': 'num_20_percent_ami_units',
        '30% AMI': 'num_30_percent_ami_units',
        '40% AMi': 'num_40_percent_ami_units',
        '50% AMI': 'num_50_percent_ami_units',
        '55% AMI': 'num_55_percent_ami_units',
        '60% AMI': 'num_60_percent_ami_units',
        '80% AMI': 'num_80_percent_ami_units',
        '90% AMI': 'num_90_percent_ami_units',
        '100% AMI': 'num_100_percent_ami_units',
        '105% AMI': 'num_105_percent_ami_units',
        '110% AMI': 'num_110_percent_ami_units',
        '120% AMI': 'num_120_percent_ami_units',
        '130% AMI': 'num_130_percent_ami_units',
        '150% AMI': 'num_150_percent_ami_units',
        'AMI Undeclared': 'num_ami_undeclared_units',
        # 'Latitude': 'latitude',
        # 'Longitude': 'longitude',
    }


source_map = {
    PPTS.NAME: PPTS,
    PTS.NAME: PTS,
    TCO.NAME: TCO,
    MOHCD_PIPELINE.NAME: MOHCD_PIPELINE,
    MOHCD_INCLUSIONARY.NAME: MOHCD_INCLUSIONARY,
}<|MERGE_RESOLUTION|>--- conflicted
+++ resolved
@@ -220,9 +220,8 @@
     }
 
 
-<<<<<<< HEAD
 class MOHCD_INCLUSIONARY(Source):
-    FK = 'project_id'
+    FK = PrimaryKey('project_id')
     # TODO: Not sure what the date key should be for this data source.
     NAME = 'mohcd_inclusionary'
     FIELDS = {
@@ -266,17 +265,10 @@
 
 
 class MOHCD_PIPELINE(Source):
-    FK = 'project_id'
-    DATE_KEY = 'date_issuance_of_notice_to_proceed'  # TODO: correct?
-    DATE_FORMAT = '%m/%d/%Y'
+    FK = PrimaryKey('project_id')
     NAME = 'mohcd_pipeline'
-=======
-class MOHCD(Source):
-    FK = PrimaryKey('project_id')
-    NAME = 'mohcd'
     # TODO: correct date to sort by?
     DATE = Date('date_issuance_of_notice_to_proceed', '%m/%d/%Y')
->>>>>>> 5f2157b1
     FIELDS = {
         'Project ID': 'project_id',
         'Project Status': 'project_status',
