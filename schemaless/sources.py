--- conflicted
+++ resolved
@@ -221,11 +221,10 @@
     }
 
 
-<<<<<<< HEAD
 class MOHCD_INCLUSIONARY(Source):
-    FK = PrimaryKey('project_id')
     # TODO: Not sure what the date key should be for this data source.
     NAME = 'mohcd_inclusionary'
+    FK = PrimaryKey(NAME, 'project_id')
     FIELDS = {
         'Project ID': 'project_id',
         'Project Status': 'project_status',
@@ -267,13 +266,8 @@
 
 
 class MOHCD_PIPELINE(Source):
-    FK = PrimaryKey('project_id')
     NAME = 'mohcd_pipeline'
-=======
-class MOHCD(Source):
-    NAME = 'mohcd'
     FK = PrimaryKey(NAME, 'project_id')
->>>>>>> 5930c46c
     # TODO: correct date to sort by?
     DATE = Date('date_issuance_of_notice_to_proceed', '%m/%d/%Y')
     FIELDS = {
