--- conflicted
+++ resolved
@@ -442,7 +442,7 @@
 
     entries = [
         Entry('1',
-              PPTS.NAME,
+              Planning.NAME,
               [NameValue('residential_units_1br_net', '10', d)]),
         Entry('2',
               MOHCDPipeline.NAME,
@@ -506,13 +506,12 @@
 def test_project_details_bedroom_info_mohcd(basic_graph, d):
     table = ProjectDetails()
 
-<<<<<<< HEAD
     tests = [
         EntriesTestRow(
             name='only pull information from pipeline even if inclusionary',
             entries=[
                 Entry('1',
-                      PPTS.NAME,
+                      Planning.NAME,
                       [NameValue('residential_units_1br_net', '2', d)]),
                 Entry('2',
                       MOHCDPipeline.NAME,
@@ -531,8 +530,9 @@
             name='pull info from inclusionary because no other choice',
             entries=[
                 Entry('1',
-                      PPTS.NAME,
-                      [NameValue('residential_units_1br_net', '2', d)]),
+                      Planning.NAME,
+                      [NameValue('residential_units_1br_exist', '0', d),
+                       NameValue('residential_units_1br_prop', '2', d)]),
                 Entry('2',
                       MOHCDInclusionary.NAME,
                       [NameValue('num_2bd_units', '5', d),
@@ -547,7 +547,7 @@
             name='at least one non-zero bedroom count to emit',
             entries=[
                 Entry('1',
-                      PPTS.NAME,
+                      Planning.NAME,
                       []),
                 Entry('2',
                       MOHCDInclusionary.NAME,
@@ -556,89 +556,26 @@
             want={
                 'residential_units_2br': '',
             }),
-=======
-    entries1 = [
-        Entry('1',
-              Planning.NAME,
-              [NameValue('residential_units_1br_exist', '0', d),
-               NameValue('residential_units_1br_prop', '2', d)]),
-        Entry('2',
-              MOHCDPipeline.NAME,
-              [NameValue('num_1bd_units', '10', d)]),
-        Entry('3',
-              MOHCDInclusionary.NAME,
-              [NameValue('num_2bd_units', '5', d),
-               NameValue('num_3bd_units', '3', d)]),
-    ]
-    proj_pipeline = Project('uuid1', entries1, basic_graph)
-
-    entries2 = [
-        Entry('1',
-              Planning.NAME,
-              [NameValue('residential_units_1br_exist', '0', d),
-               NameValue('residential_units_1br_prop', '2', d)]),
-        Entry('2',
-              MOHCDInclusionary.NAME,
-              [NameValue('num_2bd_units', '5', d),
-               NameValue('num_3bd_units', '3', d)]),
->>>>>>> 7088be3a
     ]
     for test in tests:
         proj = Project('uuid1', test.entries, basic_graph)
         fields = table.rows(proj)
 
-<<<<<<< HEAD
         for (name, wantvalue) in test.want.items():
             assert _get_value_for_name(table,
                                        fields,
                                        name) == wantvalue, test.name
-=======
-    entries3 = [
-        Entry('1',
-              Planning.NAME,
-              []),
-        Entry('2',
-              MOHCDInclusionary.NAME,
-              [NameValue('num_2bd_units', '0', d)]),
-    ]
-    proj_no_nonzero = Project('uuid3', entries3, basic_graph)
-
-    nvs = table.rows(proj_pipeline)
-    # only pull information from Pipeline regardless of Inclusionary
-    assert _get_value_for_name(
-            table,
-            nvs,
-            'residential_units_1br',
-            return_multiple=True) == ['2', '10']
-    assert _get_value_for_name(table, nvs, 'residential_units_2br') == ''
-    assert _get_value_for_name(table, nvs, 'residential_units_3br') == ''
-
-    nvs = table.rows(proj_inclusionary)
-    # pull information from Inclusionary because no other choice
-    assert _get_value_for_name(
-            table,
-            nvs,
-            'residential_units_1br',
-            return_multiple=True) == ['2']
-    assert _get_value_for_name(table, nvs, 'residential_units_2br') == '5'
-    assert _get_value_for_name(table, nvs, 'residential_units_3br') == '3'
-
-    nvs = table.rows(proj_no_nonzero)
-    # has to have at least one non-zero bedroom count to emit information
-    assert _get_value_for_name(table, nvs, 'residential_units_2br') == ''
->>>>>>> 7088be3a
 
 
 def test_project_details_ami_info_mohcd(basic_graph, d):
     table = ProjectDetails()
 
-<<<<<<< HEAD
     tests = [
         EntriesTestRow(
             name='only pull information from pipeline even if inclusionary',
             entries=[
                 Entry('1',
-                      PPTS.NAME,
+                      Planning.NAME,
                       [NameValue('residential_units_1br_net', '2', d)]),
                 Entry('2',
                       MOHCDPipeline.NAME,
@@ -659,8 +596,9 @@
             name='pull info from inclusionary because no other choice',
             entries=[
                 Entry('1',
-                      PPTS.NAME,
-                      [NameValue('residential_units_1br_net', '2', d)]),
+                      Planning.NAME,
+                      [NameValue('residential_units_1br_exist', '0', d),
+                       NameValue('residential_units_1br_prop', '2', d)]),
                 Entry('2',
                       MOHCDInclusionary.NAME,
                       [NameValue('num_20_percent_ami_units', '5', d),
@@ -674,32 +612,6 @@
                 'num_20_percent_ami_units': '5',
                 'num_more_than_120_percent_ami_units': '3',
             }),
-=======
-    entries1 = [
-        Entry('1',
-              Planning.NAME,
-              [NameValue('residential_units_1br_exist', '0', d),
-               NameValue('residential_units_1br_prop', '2', d)]),
-        Entry('2',
-              MOHCDPipeline.NAME,
-              [NameValue('num_20_percent_ami_units', '10', d)]),
-        Entry('3',
-              MOHCDInclusionary.NAME,
-              [NameValue('num_20_percent_ami_units', '5', d),
-               NameValue('num_more_than_120_percent_ami_units', '3', d)]),
-    ]
-    proj_pipeline = Project('uuid1', entries1, basic_graph)
-
-    entries2 = [
-        Entry('1',
-              Planning.NAME,
-              [NameValue('residential_units_1br_exist', '0', d),
-               NameValue('residential_units_1br_prop', '2', d)]),
-        Entry('2',
-              MOHCDInclusionary.NAME,
-              [NameValue('num_20_percent_ami_units', '5', d),
-               NameValue('num_more_than_120_percent_ami_units', '3', d)]),
->>>>>>> 7088be3a
     ]
     for test in tests:
         proj = Project('uuid1', test.entries, basic_graph)
