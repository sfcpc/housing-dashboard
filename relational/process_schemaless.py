# Lint as: python3
"""Convert a schemaless csv into relational tables (a set of csvs)."""
import argparse
from datetime import datetime
from collections import defaultdict
from collections import namedtuple
import csv
import lzma
import queue
import sys

from fileutils import open_file

import relational.table as tabledef
from relational.project import Entry
from relational.project import NameValue
from relational.project import Project
from schemaless.create_uuid_map import RecordGraph
from schemaless.sources import MOHCDPipeline
from schemaless.sources import PPTS
from schemaless.sources import PTS
from schemaless.sources import source_map

csv.field_size_limit(sys.maxsize)


# TODO: ugly global state
__seen_ids = set()


def is_seen_id(row, table, seen_set):
    try:
        id_index = table.index(table.ID)
        return row[id_index] in seen_set
    except ValueError:
        return False


def store_seen_id(row, table, seen_set):
    try:
        id_index = table.index(table.ID)
        seen_set.add(row[id_index])
    except ValueError:
        pass


TableConfig = namedtuple('TableConfig',
                         ['table', 'pre_process', 'post_process'],
                         defaults=[None, None])

# Configure all tables to output; order is important so that we
# populate seen project IDs from ProjectFacts.
config = [
    tabledef.ProjectFacts(),
    tabledef.ProjectUnitCountsFull(),
    # TODO: ProjectStatusHistory
    tabledef.ProjectGeo(),
    tabledef.ProjectDetails(),
]


<<<<<<< HEAD
_FIELD_PREDICATE = {
    PPTS.NAME: set(['date_opened', 'date_closed']),
    PTS.NAME: set([
        'completed_date',
        'current_status_date',
        'filed_date',
        'first_construction_document_date',
        'issued_date',
        'permit_creation_date',
    ]),
    MOHCDPipeline.NAME: set([
        'date_issuance_of_building_permit',
        'date_issuance_of_first_construction_document',
        'date_issuance_of_notice_to_proceed',
    ]),
}


def extract_freshness(entries_map):
    """Extracts the last time a data source has been fetched

    Returns: a dict with key data source and value a datetime
    """
    data_freshness = {}
    bad_dates = 0
    bad_date_sample = queue.Queue(maxsize=10)
    for (projectid, entries) in entries_map.items():
        for entry in entries:
            if entry.source not in _FIELD_PREDICATE:
                print('Warning: unknown source for '
                      'data freshness: %s, skipping' % entry.source)
                continue

            if entry.source not in data_freshness:
                data_freshness[entry.source] = datetime.min

            for (name, value) in entry.latest_name_values().items():
                if name in _FIELD_PREDICATE[entry.source]:
                    nvdate = datetime.strptime(
                            value.split(' ')[0],
                            '%m/%d/%Y')
                    if not nvdate or nvdate > datetime.today():
                        bad_dates += 1
                        if not bad_date_sample.full():
                            bad_date_sample.put_nowait(
                                '"%s" for %s' % (value, entry.fk))
                        continue

                    if nvdate > data_freshness[entry.source]:
                        data_freshness[entry.source] = nvdate

    print('Found %s bad dates' % bad_dates)
    print('Sample entries:')
    while not bad_date_sample.empty():
        sample = bad_date_sample.get_nowait()
        print('\t%s' % sample)

    return data_freshness


def build_entries_map(schemaless_file, uuid_mapping):
=======
class Freshness:
    _FIELD_SETS = {
        PPTS.NAME: set(['date_opened', 'date_closed']),
        PTS.NAME: set([
            'completed_date',
            'current_status_date',
            'filed_date',
            'first_construction_document_date',
            'issued_date',
            'permit_creation_date',
        ]),
    }

    def __init__(self):
        self.freshness = {}
        self.bad_dates = 0
        self.bad_dates_sample = {}
        self._freshness_checks = {
            PPTS.NAME: self._ppts,
            PTS.NAME: self._pts,
            MOHCD.NAME: self._mohcd,
        }

    def _check_and_log_good_date(self, date, source, line):
        if not date or date > datetime.today():
            self.bad_dates += 1
            if source not in self.bad_dates_sample:
                self.bad_dates_sample[source] = queue.Queue(maxsize=10)
            if not self.bad_dates_sample[source].full():
                self.bad_dates_sample[source].put_nowait(
                    '"%s" had a stored value of "%s" '
                    'and the schema-less was last updated: "%s"' % (
                        line.get('fk', ''),
                        line.get('value', ''),
                        line.get('last_updated', '')))
            return False
        return True

    def _extract_nv_date(self, line, source):
        if (line['source'] == source and
                line['name'] in self._FIELD_SETS[source]):
            nvdate = datetime.strptime(line['value'].split(' ')[0], '%m/%d/%Y')
            if not self._check_and_log_good_date(nvdate, source, line):
                return

            if (source not in self.freshness or
                    nvdate > self.freshness[source]):
                self.freshness[source] = nvdate

    def _extract_last_updated(self, line, source):
        if line['source'] == source:
            nvdate = datetime.fromisoformat(line['last_updated'])
            if not self._check_and_log_good_date(nvdate, source, line):
                return

            if (source not in self.freshness or
                    nvdate > self.freshness[source]):
                self.freshness[source] = nvdate

    def update_freshness(self, line):
        if line['source'] in self._freshness_checks:
            self._freshness_checks[line['source']](line)
        else:
            print('Warning: unknown source for '
                  'data freshness: %s, skipping' % line['source'])

    def _ppts(self, line):
        self._extract_nv_date(line, PPTS.NAME)

    def _pts(self, line):
        self._extract_nv_date(line, PTS.NAME)

    def _mohcd(self, line):
        self._extract_last_updated(line, MOHCD.NAME)


# entries_map is a dict of key, value of string=>list of Entry, where key is
#   the project uuid.
# freshness is a Freshness instance.
ProcessResult = namedtuple('ProcessResult', ['entries_map', 'freshness'])


def process_files(schemaless_file, uuid_mapping):
>>>>>>> 470576d7
    """Consumes all data in the schemaless file to get the latest values.

    Returns: a ProcessResult
    """
    # TODO: for large schemaless files, this will fail with OOM.  We should
    # probably ensure a uuid sort order in the schemaless so we can batch
    # projects.

    if schemaless_file.endswith('.xz'):
        o = lzma.open
    else:
        o = open

    processed = 0
    with o(schemaless_file,
           mode='rt',
           encoding='utf-8',
           errors='replace') as inf:
        reader = csv.DictReader(inf)

        projects = defaultdict(list)
        freshness = Freshness()

        def _get_or_insert(id, fk, src):
            found_entry = None
            for entry in projects[id]:
                if entry.fk == fk and entry.source == src:
                    found_entry = entry
                    break

            if not found_entry:
                found_entry = Entry(fk, src, [])
                projects[id].append(found_entry)

            return found_entry

        for line in reader:
            date = datetime.fromisoformat(line['last_updated'])
            src, fk, name, value = (
                line['source'], line['fk'], line['name'], line['value'])
            id = uuid_mapping[fk]
            if not id:
                raise KeyError("Entry %s does not have a uuid" % fk)

            entry = _get_or_insert(id, fk, src)
            entry.add_name_value(NameValue(name, value, date))
            freshness.update_freshness(line)
            processed += 1
            if processed % 1000000 == 0:
                print('Processed %s lines' % processed)

        return ProcessResult(entries_map=projects, freshness=freshness)


def output_freshness(freshness):
    """Generates the table for indicating data freshness of sources."""
    finalfile = args.out_prefix + 'data_freshness.csv'
    with open(finalfile, 'w') as outf:
        print('Handling %s' % finalfile)
        writer = csv.writer(outf)
        writer.writerow(['source', 'freshness'])

        for (source, fresh_date) in freshness.freshness.items():
            out_source = source
            if source in source_map and hasattr(source_map[source], 'NAME'):
                out_source = source_map[source].NAME

            writer.writerow([out_source, fresh_date.strftime('%Y-%m-%d')])

    if freshness.bad_dates > 0:
        print('Found %s bad dates' % freshness.bad_dates)
        print('Sample entries:')
        for (source, bad_dates_queue) in freshness.bad_dates_sample.items():
            print('\tFor source "%s"' % source)
            while not bad_dates_queue.empty():
                sample = bad_dates_queue.get_nowait()
                print('\t\t%s' % sample)


def build_projects(entries_map, recordgraph):
    """Returns a list of Project"""
    projects = []
    for (projectid, entries) in entries_map.items():
        projects.append(Project(projectid, entries, recordgraph))
        if len(projects) % 100000 == 0:
            print('Processed %s projects' % len(projects))

    return projects


def output_projects(projects, config):
    """Generates the relational tables from the project info"""

    lines_out = 0
    for table in config:
        if lines_out > 0:
            print('%s total entries' % lines_out)
            lines_out = 0

        finalfile = args.out_prefix + table.name + '.csv'
        with open(finalfile, 'w') as outf:
            print('Handling %s' % finalfile)
            headers_printed = False
            for proj in projects:
                writer = csv.writer(outf)

                output = []
                if (isinstance(table, tabledef.ProjectFacts) or
                        proj.id in tabledef.ProjectFacts.SEEN_IDS):
                    for row in table.rows(proj):
                        output.append(row)

                if len(output) > 0:
                    if not headers_printed:
                        writer.writerow(table.header())
                        headers_printed = True

                    for out in output:
                        lines_out += 1
                        if lines_out % 10000 == 0:
                            print('%s entries to %s' % (lines_out, finalfile))
                        writer.writerow(out)

    if lines_out > 0:
        print('%s total entries' % lines_out)


def build_uuid_mapping(uuid_map_file):
    mapping = {}
    with open_file(uuid_map_file, 'r') as f:
        reader = csv.DictReader(f)
        for line in reader:
            mapping[line['fk']] = line['uuid']
    return mapping


if __name__ == '__main__':
    parser = argparse.ArgumentParser()
    parser.add_argument('schemaless_file', help='Schema-less CSV to use')
    parser.add_argument('uuid_map_file',
                        help='CSV that maps uuids to all seen fks')
    parser.add_argument(
            '--out_prefix',
            help='Prefix for output files',
            default='')
    args = parser.parse_args()

    uuid_mapping = build_uuid_mapping(args.uuid_map_file)
    process_result = process_files(args.schemaless_file, uuid_mapping)

    print('Some stats:')
    print('\tnumber of projects: %s' % len(process_result.entries_map))

    entry_count = 0
    nv_count = 0

    for (id, entries) in process_result.entries_map.items():
        entry_count += len(entries)
        for entry in entries:
            nv_count += entry.num_name_values()
    print('\ttotal records rolled up: %s' % entry_count)
    print('\ttotal fields: %s' % nv_count)

    print('Building record graph...')
    rg = RecordGraph.from_files(args.schemaless_file, args.uuid_map_file)
    output_projects(build_projects(process_result.entries_map, rg), config)
    output_freshness(process_result.freshness)<|MERGE_RESOLUTION|>--- conflicted
+++ resolved
@@ -59,69 +59,6 @@
 ]
 
 
-<<<<<<< HEAD
-_FIELD_PREDICATE = {
-    PPTS.NAME: set(['date_opened', 'date_closed']),
-    PTS.NAME: set([
-        'completed_date',
-        'current_status_date',
-        'filed_date',
-        'first_construction_document_date',
-        'issued_date',
-        'permit_creation_date',
-    ]),
-    MOHCDPipeline.NAME: set([
-        'date_issuance_of_building_permit',
-        'date_issuance_of_first_construction_document',
-        'date_issuance_of_notice_to_proceed',
-    ]),
-}
-
-
-def extract_freshness(entries_map):
-    """Extracts the last time a data source has been fetched
-
-    Returns: a dict with key data source and value a datetime
-    """
-    data_freshness = {}
-    bad_dates = 0
-    bad_date_sample = queue.Queue(maxsize=10)
-    for (projectid, entries) in entries_map.items():
-        for entry in entries:
-            if entry.source not in _FIELD_PREDICATE:
-                print('Warning: unknown source for '
-                      'data freshness: %s, skipping' % entry.source)
-                continue
-
-            if entry.source not in data_freshness:
-                data_freshness[entry.source] = datetime.min
-
-            for (name, value) in entry.latest_name_values().items():
-                if name in _FIELD_PREDICATE[entry.source]:
-                    nvdate = datetime.strptime(
-                            value.split(' ')[0],
-                            '%m/%d/%Y')
-                    if not nvdate or nvdate > datetime.today():
-                        bad_dates += 1
-                        if not bad_date_sample.full():
-                            bad_date_sample.put_nowait(
-                                '"%s" for %s' % (value, entry.fk))
-                        continue
-
-                    if nvdate > data_freshness[entry.source]:
-                        data_freshness[entry.source] = nvdate
-
-    print('Found %s bad dates' % bad_dates)
-    print('Sample entries:')
-    while not bad_date_sample.empty():
-        sample = bad_date_sample.get_nowait()
-        print('\t%s' % sample)
-
-    return data_freshness
-
-
-def build_entries_map(schemaless_file, uuid_mapping):
-=======
 class Freshness:
     _FIELD_SETS = {
         PPTS.NAME: set(['date_opened', 'date_closed']),
@@ -142,7 +79,7 @@
         self._freshness_checks = {
             PPTS.NAME: self._ppts,
             PTS.NAME: self._pts,
-            MOHCD.NAME: self._mohcd,
+            MOHCDPipeline.NAME: self._mohcd,
         }
 
     def _check_and_log_good_date(self, date, source, line):
@@ -195,7 +132,7 @@
         self._extract_nv_date(line, PTS.NAME)
 
     def _mohcd(self, line):
-        self._extract_last_updated(line, MOHCD.NAME)
+        self._extract_last_updated(line, MOHCDPipeline.NAME)
 
 
 # entries_map is a dict of key, value of string=>list of Entry, where key is
@@ -205,7 +142,6 @@
 
 
 def process_files(schemaless_file, uuid_mapping):
->>>>>>> 470576d7
     """Consumes all data in the schemaless file to get the latest values.
 
     Returns: a ProcessResult
