--- conflicted
+++ resolved
@@ -13,12 +13,8 @@
 from schemaless.sources import AffordableRentalPortfolio
 from schemaless.sources import MOHCDInclusionary
 from schemaless.sources import MOHCDPipeline
-<<<<<<< HEAD
+from schemaless.sources import PermitAddendaSummary
 from schemaless.sources import Planning
-=======
-from schemaless.sources import PermitAddendaSummary
-from schemaless.sources import PPTS
->>>>>>> 55abc217
 from schemaless.sources import PTS
 from schemaless.sources import TCO
 
@@ -240,14 +236,8 @@
                 'address', Planning.NAME)
             row[self.index(self.APPLICANT)] = ''  # TODO
             row[self.index(self.SUPERVISOR_DISTRICT)] = ''  # TODO
-<<<<<<< HEAD
             row[self.index(self.PERMIT_AUTHORITY)] = Planning.OUTPUT_NAME
-            row[self.index(self.PERMIT_AUTHORITY_ID)] = proj.field(
-                'fk', Planning.NAME)
-=======
-            row[self.index(self.PERMIT_AUTHORITY)] = PPTS.OUTPUT_NAME
-            row[self.index(self.PERMIT_AUTHORITY_ID)] = proj.fk(PPTS.NAME)
->>>>>>> 55abc217
+            row[self.index(self.PERMIT_AUTHORITY_ID)] = proj.fk(Planning.NAME)
         elif proj.field('permit_number',
                         PTS.NAME,
                         entry_predicate=pts_pred) != '':
@@ -297,8 +287,8 @@
     def _estimate_bmr(self, net):
         """Estimates the BMR we project a project to have.
 
-        This exists because currently all/most projects in ppts have nothing
-        specified for their affordable unit counts, but we can provide
+        This exists because currently all/most projects in planning have
+        nothing specified for their affordable unit counts, but we can provide
         a rough estimate of what we expect the project to have when it gets
         entitled.
 
@@ -329,49 +319,38 @@
             row[self.index(self.NET_NUM_UNITS_BMR_DATA)] = source
         else:
             dbi_net = _get_dbi_units(proj)
-            ppts_net = proj.field('market_rate_units_net', PPTS.NAME)
+            planning_net = proj.field(
+                'number_of_market_rate_units', Planning.NAME)
             net = dbi_net
             # PTS may have an explicitly set 0 unit count for projects
             # that have no business dealing with housing (possible with
             # permit type 3 in particular), so we only emit a 0-count
-            # PTS unit count if we had an explicit non-0 PPTS unit
+            # PTS unit count if we had an explicit non-0 Planning unit
             # count (therefore indicating a housing-related project that
             # lost its housing somehow).
             if (dbi_net is not None
-                    and (dbi_net != 0 or ppts_net)):
+                    and (dbi_net != 0 or planning_net)):
                 row[self.index(self.NET_NUM_UNITS)] = str(dbi_net)
                 row[self.index(self.NET_NUM_UNITS_DATA)] = PTS.OUTPUT_NAME
             else:
-                # TODO: how to handle cases where prop - existing != net ?
-<<<<<<< HEAD
-                net = proj.field('number_of_market_rate_units', Planning.NAME)
-                row[self.index(self.NET_NUM_UNITS)] = net
-                row[self.index(self.NET_NUM_UNITS_DATA)] = \
-                    Planning.OUTPUT_NAME if net else ''
-
-            bmr_net = proj.field('number_of_affordable_units', Planning.NAME)
-            row[self.index(self.NET_NUM_UNITS_BMR)] = bmr_net
-            row[self.index(self.NET_NUM_UNITS_BMR_DATA)] = \
-                Planning.OUTPUT_NAME if bmr_net else ''
-=======
                 try:
-                    net = int(ppts_net)
-                    row[self.index(self.NET_NUM_UNITS)] = ppts_net
-                    row[self.index(self.NET_NUM_UNITS_DATA)] = PPTS.OUTPUT_NAME
+                    net = int(planning_net)
+                    row[self.index(self.NET_NUM_UNITS)] = planning_net
+                    row[self.index(self.NET_NUM_UNITS_DATA)] = \
+                        Planning.OUTPUT_NAME
                 except ValueError:
                     net = None
                     pass
-
-            bmr_net = proj.field('affordable_units_net', PPTS.NAME)
+            bmr_net = proj.field('number_of_affordable_units', Planning.NAME)
             if bmr_net != '':
                 row[self.index(self.NET_NUM_UNITS_BMR)] = bmr_net
-                row[self.index(self.NET_NUM_UNITS_BMR_DATA)] = PPTS.OUTPUT_NAME
+                row[self.index(self.NET_NUM_UNITS_BMR_DATA)] = \
+                    Planning.OUTPUT_NAME
             elif net is not None:
                 row[self.index(self.NET_EST_NUM_UNITS_BMR)] = \
                     self._estimate_bmr(net)
                 row[self.index(self.NET_EST_NUM_UNITS_BMR_DATA)] = \
-                    PPTS.OUTPUT_NAME
->>>>>>> 55abc217
+                    Planning.OUTPUT_NAME
 
     def _atleast_one_measure(self, row):
         return (row[self.index(self.NET_NUM_UNITS)] != '' or
@@ -416,17 +395,18 @@
         super().__init__('project_unit_counts_full')
 
     def _all_units(self, rows, proj):
-        ppts_units = proj.field('number_of_market_rate_units', Planning.NAME)
-        if ppts_units:
+        planning_units = proj.field(
+            'number_of_market_rate_units', Planning.NAME)
+        if planning_units:
             rows.append(self.nv_row(proj,
                                     name='net_num_units',
-                                    value=ppts_units,
+                                    value=planning_units,
                                     data=Planning.OUTPUT_NAME))
-        ppts_bmr = proj.field('number_of_affordable_units', Planning.NAME)
-        if ppts_bmr:
+        planning_bmr = proj.field('number_of_affordable_units', Planning.NAME)
+        if planning_bmr:
             rows.append(self.nv_row(proj,
                                     name='net_num_units_bmr',
-                                    value=ppts_bmr,
+                                    value=planning_bmr,
                                     data=Planning.OUTPUT_NAME))
 
         dbi_net = _get_dbi_units(proj)
